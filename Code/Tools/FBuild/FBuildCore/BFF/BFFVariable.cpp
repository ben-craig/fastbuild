// BFFVariable
//------------------------------------------------------------------------------

// Includes
//------------------------------------------------------------------------------
#include "Tools/FBuild/FBuildCore/PrecompiledHeader.h"

#include "BFFVariable.h"
#include "Tools/FBuild/FBuildCore/FLog.h"

#include "Core/Mem/Mem.h"

#include "Tools/FBuild/FBuildCore/FLog.h"

// Static Data
//------------------------------------------------------------------------------
/*static*/ const char * BFFVariable::s_TypeNames[] =
{
	"Any",
	"String",
	"Bool",
	"ArrayOfStrings",
	"Int",
	"Struct",
	"ArrayOfStructs"
};

<<<<<<< HEAD
// CONSTRUCTOR (default value)
=======
// CONSTRUCTOR
>>>>>>> 51a956fc
//------------------------------------------------------------------------------
BFFVariable::BFFVariable( const AString & name, VarType type )
: m_Name( name )
, m_Type( type )
//, m_StringValue() // default construct this
, m_BoolValue( false )
, m_ArrayValues( 0, true )
, m_IntValue( 0 )
, m_StructMembers( 0, true )
, m_ArrayOfStructs( 0, true )
{
}

// CONSTRUCTOR (copy)
//------------------------------------------------------------------------------
BFFVariable::BFFVariable( const BFFVariable & other )
: m_Name( other.m_Name )
, m_Type( other.m_Type )
//, m_StringValue() // default construct this
, m_BoolValue( false )
, m_ArrayValues( 0, true )
, m_IntValue( 0 )
, m_StructMembers( 0, true )
, m_ArrayOfStructs( 0, true )
{
	switch( m_Type )
	{
		case VAR_ANY:				ASSERT( false ); break;
		case VAR_STRING:			SetValueString( other.GetString() ); break;
		case VAR_BOOL:				SetValueBool( other.GetBool() ); break;
		case VAR_ARRAY_OF_STRINGS:	SetValueArrayOfStrings( other.GetArrayOfStrings() ); break;
		case VAR_INT:				SetValueInt( other.GetInt() ); break;
		case VAR_STRUCT:			SetValueStruct( other.GetStructMembers() ); break;
		case VAR_ARRAY_OF_STRUCTS:	SetValueArrayOfStructs( other.GetArrayOfStructs() ); break;
		case MAX_VAR_TYPES:	ASSERT( false ); break;
	}
}

// CONSTRUCTOR
//------------------------------------------------------------------------------
BFFVariable::BFFVariable( const AString & name, const AString & value )
: m_Name( name )
, m_Type( VAR_STRING )
, m_StringValue( value )
, m_BoolValue( false )
, m_ArrayValues( 0, false )
, m_IntValue( 0 )
, m_StructMembers( 0, true )
, m_ArrayOfStructs( 0, false )
{
}

// CONSTRUCTOR
//------------------------------------------------------------------------------
BFFVariable::BFFVariable( const AString & name, bool value )
: m_Name( name )
, m_Type( VAR_BOOL )
//, m_StringValue() // default construct this
, m_BoolValue( value )
, m_ArrayValues( 0, false )
, m_IntValue( 0 )
, m_StructMembers( 0, false )
, m_ArrayOfStructs( 0, false )
{
}

// CONSTRUCTOR
//------------------------------------------------------------------------------
BFFVariable::BFFVariable( const AString & name, const Array< AString > & values )
: m_Name( name )
, m_Type( VAR_ARRAY_OF_STRINGS )
//, m_StringValue() // default construct this
, m_BoolValue( false )
, m_ArrayValues( 0, true )
, m_IntValue( 0 )
, m_StructMembers( 0, false )
, m_ArrayOfStructs( 0, false )
{
	m_ArrayValues = values;
}

// CONSTRUCTOR
//------------------------------------------------------------------------------
BFFVariable::BFFVariable( const AString & name, int i )
: m_Name( name )
, m_Type( VAR_INT )
//, m_StringValue() // default construct this
, m_BoolValue( false )
, m_ArrayValues( 0, true )
, m_IntValue( i )
, m_StructMembers( 0, true )
, m_ArrayOfStructs( 0, false )
{
}

// CONSTRUCTOR
//------------------------------------------------------------------------------
BFFVariable::BFFVariable( const AString & name, const Array< const BFFVariable * > & values )
: m_Name( name )
, m_Type( VAR_STRUCT )
//, m_StringValue() // default construct this
, m_BoolValue( false )
, m_ArrayValues( 0, false )
, m_IntValue( 0 )
, m_StructMembers( values.GetSize(), true )
, m_ArrayOfStructs( 0, false )
{
	SetValueStruct( values );
}

// CONSTRUCTOR
//------------------------------------------------------------------------------
BFFVariable::BFFVariable( const AString & name, 
						  const Array< const BFFVariable * > & structs, 
						  VarType type ) // type for disambiguation
: m_Name( name )
, m_Type( VAR_ARRAY_OF_STRUCTS )
//, m_StringValue() // default construct this
, m_BoolValue( false )
, m_ArrayValues( 0, false )
, m_IntValue( 0 )
, m_StructMembers( 0, false )
, m_ArrayOfStructs( structs.GetSize(), true )
{
	// type for disambiguation only - sanity check it's the right type
	ASSERT( type == VAR_ARRAY_OF_STRUCTS ); (void)type;

	SetValueArrayOfStructs( structs );
}

// DESTRUCTOR
//------------------------------------------------------------------------------
BFFVariable::~BFFVariable()
{
	// clean up struct members
	for ( BFFVariable ** it = m_StructMembers.Begin();
		  it != m_StructMembers.End();
		  ++it )
	{
		FDELETE *it;
	}

	// clean up arrays of structs
	for ( BFFVariable ** it = m_ArrayOfStructs.Begin();
		  it != m_ArrayOfStructs.End();
		  ++it )
	{
		FDELETE *it;
	}
}

// SetValueString
//------------------------------------------------------------------------------
void BFFVariable::SetValueString( const AString & value )
{
	m_Type = VAR_STRING;
	m_StringValue = value;
}

// SetValueBool
//------------------------------------------------------------------------------
void BFFVariable::SetValueBool( bool value )
{
	m_Type = VAR_BOOL;
	m_BoolValue = value;
}

// SetValueArrayOfStrings
//------------------------------------------------------------------------------
void BFFVariable::SetValueArrayOfStrings( const Array< AString > & values )
{
	m_Type = VAR_ARRAY_OF_STRINGS;
	m_ArrayValues = values;
}

// SetValueInt
//------------------------------------------------------------------------------
void BFFVariable::SetValueInt( int i )
{
	m_Type = VAR_INT;
	m_IntValue = i;
}

// SetValueStruct
//------------------------------------------------------------------------------
void BFFVariable::SetValueStruct( const Array< const BFFVariable * > & values )
{
	// build list of new members, but don't touch old ones yet to gracefully
	// handle self-assignment
	Array< BFFVariable * > newVars( values.GetSize(), false );

	m_Type = VAR_STRUCT;
	for ( const BFFVariable ** it = values.Begin();
		  it != values.End();
		  ++it )
	{
		const BFFVariable * var = *it;
		BFFVariable * newV = FNEW( BFFVariable( *var ) );
		newVars.Append( newV );
	}

	// free old members
	for ( BFFVariable ** it = m_StructMembers.Begin();
		  it != m_StructMembers.End();
		  ++it )
	{
		FDELETE *it;
	}

	// swap
	m_StructMembers.Swap( newVars );
}

// SetValueArrayOfStructs
//------------------------------------------------------------------------------
void BFFVariable::SetValueArrayOfStructs( const Array< const BFFVariable * > & values )
{
	// build list of new members, but don't touch old ones yet to gracefully
	// handle self-assignment
	Array< BFFVariable * > newVars( values.GetSize(), false );

	m_Type = VAR_ARRAY_OF_STRUCTS;
	for ( const BFFVariable ** it = values.Begin();
		  it != values.End();
		  ++it )
	{
		const BFFVariable * var = *it;
		BFFVariable * newV = FNEW( BFFVariable( *var ) );
		newVars.Append( newV );
	}

	// free old members
	for ( BFFVariable ** it = m_ArrayOfStructs.Begin();
		  it != m_ArrayOfStructs.End();
		  ++it )
	{
		FDELETE *it;
	}

	m_ArrayOfStructs.Swap( newVars );
}

<<<<<<< HEAD
// Concatenate recursively each members of the variables
//------------------------------------------------------------------------------
static const BFFVariable ** GetMemberByName_( const AString & name, const Array< const BFFVariable * > & members )
{
    ASSERT(!name.IsEmpty());

    for (const BFFVariable ** it = members.Begin(); it != members.End(); ++it)
    {
        if ((*it)->GetName() == name)
=======
// GetMemberByName
//------------------------------------------------------------------------------
/*static*/ const BFFVariable ** BFFVariable::GetMemberByName( const AString & name, const Array< const BFFVariable * > & members )
{
    ASSERT( !name.IsEmpty() );

    for ( const BFFVariable ** it = members.Begin(); it != members.End(); ++it )
    {
        if ( (*it)->GetName() == name )
>>>>>>> 51a956fc
            return it;
    }

    return nullptr;
}

<<<<<<< HEAD
BFFVariable * BFFVariable::DeepConcat(const AString & dstName, const BFFVariable & other) const
=======
// ConcatVarsRecurse
//------------------------------------------------------------------------------
BFFVariable * BFFVariable::ConcatVarsRecurse( const AString & dstName, const BFFVariable & other ) const
>>>>>>> 51a956fc
{
    const BFFVariable *varDst = this;
    const BFFVariable *varSrc = &other;

    const VarType dstType = m_Type;
    const VarType srcType = other.m_Type;
    
    // handle supported types

<<<<<<< HEAD
    if (srcType != dstType)
=======
    if ( srcType != dstType )
>>>>>>> 51a956fc
    {
        // Mismatched - is there a supported conversion?

        // String to ArrayOfStrings
<<<<<<< HEAD
        if ((dstType == BFFVariable::VAR_ARRAY_OF_STRINGS) &&
            (srcType == BFFVariable::VAR_STRING))
        {
            uint32_t num = (uint32_t)(1 + other.GetArrayOfStrings().GetSize());
            Array< AString > values(num, false);
            values.Append(varDst->GetArrayOfStrings());
            values.Append(varSrc->GetString());
=======
        if ( ( dstType == BFFVariable::VAR_ARRAY_OF_STRINGS ) &&
             ( srcType == BFFVariable::VAR_STRING) )
        {
            uint32_t num = (uint32_t)(1 + other.GetArrayOfStrings().GetSize());
            Array< AString > values(num, false);
            values.Append( varDst->GetArrayOfStrings() );
            values.Append( varSrc->GetString() );
>>>>>>> 51a956fc

            BFFVariable *result = FNEW(BFFVariable(dstName, values));
            FLOG_INFO("Concatenated <ArrayOfStrings> variable '%s' with %u elements", dstName.Get(), num);
            return result;
        }

        // Struct to ArrayOfStructs
<<<<<<< HEAD
        if ((dstType == BFFVariable::VAR_ARRAY_OF_STRUCTS) &&
            (srcType == BFFVariable::VAR_STRUCT))
        {
            uint32_t num = (uint32_t)(1 + varDst->GetArrayOfStructs().GetSize());
            Array< const BFFVariable * > values(num, false);
            values.Append(varDst->GetArrayOfStructs());
            values.Append(varSrc);

            BFFVariable *result = FNEW(BFFVariable(dstName, values));
            FLOG_INFO("Concatenated <ArrayOfStructs> variable '%s' with %u elements", dstName.Get(), num);
=======
        if ( ( dstType == BFFVariable::VAR_ARRAY_OF_STRUCTS ) &&
             ( srcType == BFFVariable::VAR_STRUCT ) )
        {
            uint32_t num = (uint32_t)( 1 + varDst->GetArrayOfStructs().GetSize() );
            Array< const BFFVariable * > values( num, false );
            values.Append( varDst->GetArrayOfStructs() );
            values.Append( varSrc );

            BFFVariable *result = FNEW( BFFVariable( dstName, values ) );
            FLOG_INFO( "Concatenated <ArrayOfStructs> variable '%s' with %u elements", dstName.Get(), num );
>>>>>>> 51a956fc
            return result;
        }

    }
    else
    {
        // Matching Src and Dst

<<<<<<< HEAD
        if (srcType == BFFVariable::VAR_STRING)
=======
        if ( srcType == BFFVariable::VAR_STRING )
>>>>>>> 51a956fc
        {
            AStackString< 2048 > finalValue;
            finalValue = varDst->GetString();
            finalValue += varSrc->GetString();

<<<<<<< HEAD
            BFFVariable *result = FNEW(BFFVariable(dstName, finalValue));
            FLOG_INFO("Concatenated <string> variable '%s' with value '%s'", dstName.Get(), finalValue.Get());
            return result;
        }

        if (srcType == BFFVariable::VAR_ARRAY_OF_STRINGS)
        {
            const unsigned int num = (unsigned int)(varSrc->GetArrayOfStrings().GetSize() + varDst->GetArrayOfStrings().GetSize());
            Array< AString > values(num, false);
            values.Append(varDst->GetArrayOfStrings());
            values.Append(varSrc->GetArrayOfStrings());

            BFFVariable *result = FNEW(BFFVariable(dstName, values));
            FLOG_INFO("Concatenated <ArrayOfStrings> variable '%s' with %u elements", dstName.Get(), num);
            return result;
        }

        if (srcType == BFFVariable::VAR_ARRAY_OF_STRUCTS)
        {
            const unsigned int num = (unsigned int)(varSrc->GetArrayOfStructs().GetSize() + varDst->GetArrayOfStructs().GetSize());
            Array< const BFFVariable * > values(num, false);
            values.Append(varDst->GetArrayOfStructs());
            values.Append(varSrc->GetArrayOfStructs());
=======
            BFFVariable *result = FNEW( BFFVariable( dstName, finalValue ) );
            FLOG_INFO( "Concatenated <string> variable '%s' with value '%s'", dstName.Get(), finalValue.Get() );
            return result;
        }

        if ( srcType == BFFVariable::VAR_ARRAY_OF_STRINGS )
        {
            const unsigned int num = (unsigned int)( varSrc->GetArrayOfStrings().GetSize() + varDst->GetArrayOfStrings().GetSize() );
            Array< AString > values(num, false);
            values.Append( varDst->GetArrayOfStrings() );
            values.Append( varSrc->GetArrayOfStrings() );

            BFFVariable *result = FNEW( BFFVariable( dstName, values ) );
            FLOG_INFO( "Concatenated <ArrayOfStrings> variable '%s' with %u elements", dstName.Get(), num );
            return result;
        }

        if ( srcType == BFFVariable::VAR_ARRAY_OF_STRUCTS )
        {
            const unsigned int num = (unsigned int)( varSrc->GetArrayOfStructs().GetSize() + varDst->GetArrayOfStructs().GetSize() );
            Array< const BFFVariable * > values( num, false );
            values.Append( varDst->GetArrayOfStructs() );
            values.Append( varSrc->GetArrayOfStructs() );
>>>>>>> 51a956fc

            BFFVariable *result = FNEW(BFFVariable(dstName, values));
            FLOG_INFO("Concatenated <ArrayOfStructs> variable '%s' with %u elements", dstName.Get(), num);
            return result;
        }

<<<<<<< HEAD
        if (srcType == BFFVariable::VAR_INT)
        {
            int newVal(varSrc->GetInt());
            newVal += varDst->GetInt();

            BFFVariable *result = FNEW(BFFVariable(dstName, newVal));
            FLOG_INFO("Concatenated <int> variable '%s' with value %d", dstName.Get(), newVal);
            return result;
        }

        if (srcType == BFFVariable::VAR_BOOL)
        {
            // Assume + <=> OR
            bool newVal(varSrc->GetBool());
            newVal |= varDst->GetBool();

            BFFVariable *result = FNEW(BFFVariable(dstName, newVal));
=======
        if ( srcType == BFFVariable::VAR_INT )
        {
            int newVal( varSrc->GetInt() );
            newVal += varDst->GetInt();

            BFFVariable * result = FNEW( BFFVariable( dstName, newVal ) );
            FLOG_INFO( "Concatenated <int> variable '%s' with value %d", dstName.Get(), newVal );
            return result;
        }

        if ( srcType == BFFVariable::VAR_BOOL )
        {
            // Assume + <=> OR
            bool newVal( varSrc->GetBool() );
            newVal |= varDst->GetBool();

            BFFVariable * result = FNEW( BFFVariable( dstName, newVal ) );
>>>>>>> 51a956fc
            FLOG_INFO("Concatenated <bool> variable '%s' with value %d", dstName.Get(), newVal);
            return result;
        }

<<<<<<< HEAD
        if (srcType == BFFVariable::VAR_STRUCT)
        {
            const Array< const BFFVariable * > & srcMembers = varSrc->GetStructMembers();
            // set all the variable in 
            ASSERT(varDst); // have checked this earlier
            const Array< const BFFVariable * > & dstMembers = varDst->GetStructMembers();

            BFFVariable *const result = FNEW(BFFVariable(dstName, BFFVariable::VAR_STRUCT));
            result->m_StructMembers.SetCapacity(srcMembers.GetSize() + dstMembers.GetSize());
=======
        if ( srcType == BFFVariable::VAR_STRUCT )
        {
            const Array< const BFFVariable * > & srcMembers = varSrc->GetStructMembers();
            // set all the variable in 
            const Array< const BFFVariable * > & dstMembers = varDst->GetStructMembers();

            BFFVariable * const result = FNEW( BFFVariable( dstName, BFFVariable::VAR_STRUCT ) );
            result->m_StructMembers.SetCapacity( srcMembers.GetSize() + dstMembers.GetSize() );
>>>>>>> 51a956fc
            Array< BFFVariable * > & allMembers = result->m_StructMembers;

            // keep original (dst) members where the name doesn't clash
            // or concatenate recursively values where the name clash
<<<<<<< HEAD
            for (const BFFVariable ** it = dstMembers.Begin(); it != dstMembers.End(); ++it)
            {
                const BFFVariable ** it2 = GetMemberByName_((*it)->GetName(), srcMembers);

                BFFVariable *const newVar = (it2)
                    ? (*it2)->DeepConcat((*it2)->GetName(), **it)
                    : FNEW(BFFVariable(**it));
                
                ASSERT(newVar);

                allMembers.Append(newVar);
            }

            // and keep original (src) members where the name doesn't clash
            for (const BFFVariable ** it = srcMembers.Begin(); it != srcMembers.End(); ++it)
            {
                const BFFVariable ** it2 = GetMemberByName_((*it)->GetName(), result->GetStructMembers());
                if (nullptr == it2)
                {
                    BFFVariable *const newVar = FNEW(BFFVariable(**it));
                    allMembers.Append(newVar);
                }
            }

            FLOG_INFO("Concatenated <struct> variable '%s' with %u members", dstName.Get(), allMembers.GetSize());
=======
            for ( const BFFVariable ** it = dstMembers.Begin(); it != dstMembers.End(); ++it )
            {
                const BFFVariable ** it2 = GetMemberByName( (*it)->GetName(), srcMembers );

                BFFVariable * const newVar = (it2)
                    ? (*it2)->ConcatVarsRecurse( (*it2)->GetName(), **it )
                    : FNEW( BFFVariable( **it ) );

                allMembers.Append( newVar );
            }

            // and keep original (src) members where the name doesn't clash
            for ( const BFFVariable ** it = srcMembers.Begin(); it != srcMembers.End(); ++it )
            {
                const BFFVariable ** it2 = GetMemberByName( (*it)->GetName(), result->GetStructMembers() );
                if ( nullptr == it2 )
                {
                    BFFVariable *const newVar = FNEW( BFFVariable( **it ) );
                    allMembers.Append( newVar );
                }
            }

            FLOG_INFO( "Concatenated <struct> variable '%s' with %u members", dstName.Get(), allMembers.GetSize() );
>>>>>>> 51a956fc
            return result;
        }
    }

    return nullptr;
}

//------------------------------------------------------------------------------<|MERGE_RESOLUTION|>--- conflicted
+++ resolved
@@ -25,11 +25,7 @@
 	"ArrayOfStructs"
 };
 
-<<<<<<< HEAD
-// CONSTRUCTOR (default value)
-=======
-// CONSTRUCTOR
->>>>>>> 51a956fc
+// CONSTRUCTOR
 //------------------------------------------------------------------------------
 BFFVariable::BFFVariable( const AString & name, VarType type )
 : m_Name( name )
@@ -272,17 +268,6 @@
 	m_ArrayOfStructs.Swap( newVars );
 }
 
-<<<<<<< HEAD
-// Concatenate recursively each members of the variables
-//------------------------------------------------------------------------------
-static const BFFVariable ** GetMemberByName_( const AString & name, const Array< const BFFVariable * > & members )
-{
-    ASSERT(!name.IsEmpty());
-
-    for (const BFFVariable ** it = members.Begin(); it != members.End(); ++it)
-    {
-        if ((*it)->GetName() == name)
-=======
 // GetMemberByName
 //------------------------------------------------------------------------------
 /*static*/ const BFFVariable ** BFFVariable::GetMemberByName( const AString & name, const Array< const BFFVariable * > & members )
@@ -292,20 +277,15 @@
     for ( const BFFVariable ** it = members.Begin(); it != members.End(); ++it )
     {
         if ( (*it)->GetName() == name )
->>>>>>> 51a956fc
             return it;
     }
 
     return nullptr;
 }
 
-<<<<<<< HEAD
-BFFVariable * BFFVariable::DeepConcat(const AString & dstName, const BFFVariable & other) const
-=======
 // ConcatVarsRecurse
 //------------------------------------------------------------------------------
 BFFVariable * BFFVariable::ConcatVarsRecurse( const AString & dstName, const BFFVariable & other ) const
->>>>>>> 51a956fc
 {
     const BFFVariable *varDst = this;
     const BFFVariable *varSrc = &other;
@@ -315,24 +295,11 @@
     
     // handle supported types
 
-<<<<<<< HEAD
-    if (srcType != dstType)
-=======
     if ( srcType != dstType )
->>>>>>> 51a956fc
     {
         // Mismatched - is there a supported conversion?
 
         // String to ArrayOfStrings
-<<<<<<< HEAD
-        if ((dstType == BFFVariable::VAR_ARRAY_OF_STRINGS) &&
-            (srcType == BFFVariable::VAR_STRING))
-        {
-            uint32_t num = (uint32_t)(1 + other.GetArrayOfStrings().GetSize());
-            Array< AString > values(num, false);
-            values.Append(varDst->GetArrayOfStrings());
-            values.Append(varSrc->GetString());
-=======
         if ( ( dstType == BFFVariable::VAR_ARRAY_OF_STRINGS ) &&
              ( srcType == BFFVariable::VAR_STRING) )
         {
@@ -340,7 +307,6 @@
             Array< AString > values(num, false);
             values.Append( varDst->GetArrayOfStrings() );
             values.Append( varSrc->GetString() );
->>>>>>> 51a956fc
 
             BFFVariable *result = FNEW(BFFVariable(dstName, values));
             FLOG_INFO("Concatenated <ArrayOfStrings> variable '%s' with %u elements", dstName.Get(), num);
@@ -348,18 +314,6 @@
         }
 
         // Struct to ArrayOfStructs
-<<<<<<< HEAD
-        if ((dstType == BFFVariable::VAR_ARRAY_OF_STRUCTS) &&
-            (srcType == BFFVariable::VAR_STRUCT))
-        {
-            uint32_t num = (uint32_t)(1 + varDst->GetArrayOfStructs().GetSize());
-            Array< const BFFVariable * > values(num, false);
-            values.Append(varDst->GetArrayOfStructs());
-            values.Append(varSrc);
-
-            BFFVariable *result = FNEW(BFFVariable(dstName, values));
-            FLOG_INFO("Concatenated <ArrayOfStructs> variable '%s' with %u elements", dstName.Get(), num);
-=======
         if ( ( dstType == BFFVariable::VAR_ARRAY_OF_STRUCTS ) &&
              ( srcType == BFFVariable::VAR_STRUCT ) )
         {
@@ -370,7 +324,6 @@
 
             BFFVariable *result = FNEW( BFFVariable( dstName, values ) );
             FLOG_INFO( "Concatenated <ArrayOfStructs> variable '%s' with %u elements", dstName.Get(), num );
->>>>>>> 51a956fc
             return result;
         }
 
@@ -379,41 +332,12 @@
     {
         // Matching Src and Dst
 
-<<<<<<< HEAD
-        if (srcType == BFFVariable::VAR_STRING)
-=======
         if ( srcType == BFFVariable::VAR_STRING )
->>>>>>> 51a956fc
         {
             AStackString< 2048 > finalValue;
             finalValue = varDst->GetString();
             finalValue += varSrc->GetString();
 
-<<<<<<< HEAD
-            BFFVariable *result = FNEW(BFFVariable(dstName, finalValue));
-            FLOG_INFO("Concatenated <string> variable '%s' with value '%s'", dstName.Get(), finalValue.Get());
-            return result;
-        }
-
-        if (srcType == BFFVariable::VAR_ARRAY_OF_STRINGS)
-        {
-            const unsigned int num = (unsigned int)(varSrc->GetArrayOfStrings().GetSize() + varDst->GetArrayOfStrings().GetSize());
-            Array< AString > values(num, false);
-            values.Append(varDst->GetArrayOfStrings());
-            values.Append(varSrc->GetArrayOfStrings());
-
-            BFFVariable *result = FNEW(BFFVariable(dstName, values));
-            FLOG_INFO("Concatenated <ArrayOfStrings> variable '%s' with %u elements", dstName.Get(), num);
-            return result;
-        }
-
-        if (srcType == BFFVariable::VAR_ARRAY_OF_STRUCTS)
-        {
-            const unsigned int num = (unsigned int)(varSrc->GetArrayOfStructs().GetSize() + varDst->GetArrayOfStructs().GetSize());
-            Array< const BFFVariable * > values(num, false);
-            values.Append(varDst->GetArrayOfStructs());
-            values.Append(varSrc->GetArrayOfStructs());
-=======
             BFFVariable *result = FNEW( BFFVariable( dstName, finalValue ) );
             FLOG_INFO( "Concatenated <string> variable '%s' with value '%s'", dstName.Get(), finalValue.Get() );
             return result;
@@ -437,32 +361,12 @@
             Array< const BFFVariable * > values( num, false );
             values.Append( varDst->GetArrayOfStructs() );
             values.Append( varSrc->GetArrayOfStructs() );
->>>>>>> 51a956fc
 
             BFFVariable *result = FNEW(BFFVariable(dstName, values));
             FLOG_INFO("Concatenated <ArrayOfStructs> variable '%s' with %u elements", dstName.Get(), num);
             return result;
         }
 
-<<<<<<< HEAD
-        if (srcType == BFFVariable::VAR_INT)
-        {
-            int newVal(varSrc->GetInt());
-            newVal += varDst->GetInt();
-
-            BFFVariable *result = FNEW(BFFVariable(dstName, newVal));
-            FLOG_INFO("Concatenated <int> variable '%s' with value %d", dstName.Get(), newVal);
-            return result;
-        }
-
-        if (srcType == BFFVariable::VAR_BOOL)
-        {
-            // Assume + <=> OR
-            bool newVal(varSrc->GetBool());
-            newVal |= varDst->GetBool();
-
-            BFFVariable *result = FNEW(BFFVariable(dstName, newVal));
-=======
         if ( srcType == BFFVariable::VAR_INT )
         {
             int newVal( varSrc->GetInt() );
@@ -480,22 +384,10 @@
             newVal |= varDst->GetBool();
 
             BFFVariable * result = FNEW( BFFVariable( dstName, newVal ) );
->>>>>>> 51a956fc
             FLOG_INFO("Concatenated <bool> variable '%s' with value %d", dstName.Get(), newVal);
             return result;
         }
 
-<<<<<<< HEAD
-        if (srcType == BFFVariable::VAR_STRUCT)
-        {
-            const Array< const BFFVariable * > & srcMembers = varSrc->GetStructMembers();
-            // set all the variable in 
-            ASSERT(varDst); // have checked this earlier
-            const Array< const BFFVariable * > & dstMembers = varDst->GetStructMembers();
-
-            BFFVariable *const result = FNEW(BFFVariable(dstName, BFFVariable::VAR_STRUCT));
-            result->m_StructMembers.SetCapacity(srcMembers.GetSize() + dstMembers.GetSize());
-=======
         if ( srcType == BFFVariable::VAR_STRUCT )
         {
             const Array< const BFFVariable * > & srcMembers = varSrc->GetStructMembers();
@@ -504,38 +396,10 @@
 
             BFFVariable * const result = FNEW( BFFVariable( dstName, BFFVariable::VAR_STRUCT ) );
             result->m_StructMembers.SetCapacity( srcMembers.GetSize() + dstMembers.GetSize() );
->>>>>>> 51a956fc
             Array< BFFVariable * > & allMembers = result->m_StructMembers;
 
             // keep original (dst) members where the name doesn't clash
             // or concatenate recursively values where the name clash
-<<<<<<< HEAD
-            for (const BFFVariable ** it = dstMembers.Begin(); it != dstMembers.End(); ++it)
-            {
-                const BFFVariable ** it2 = GetMemberByName_((*it)->GetName(), srcMembers);
-
-                BFFVariable *const newVar = (it2)
-                    ? (*it2)->DeepConcat((*it2)->GetName(), **it)
-                    : FNEW(BFFVariable(**it));
-                
-                ASSERT(newVar);
-
-                allMembers.Append(newVar);
-            }
-
-            // and keep original (src) members where the name doesn't clash
-            for (const BFFVariable ** it = srcMembers.Begin(); it != srcMembers.End(); ++it)
-            {
-                const BFFVariable ** it2 = GetMemberByName_((*it)->GetName(), result->GetStructMembers());
-                if (nullptr == it2)
-                {
-                    BFFVariable *const newVar = FNEW(BFFVariable(**it));
-                    allMembers.Append(newVar);
-                }
-            }
-
-            FLOG_INFO("Concatenated <struct> variable '%s' with %u members", dstName.Get(), allMembers.GetSize());
-=======
             for ( const BFFVariable ** it = dstMembers.Begin(); it != dstMembers.End(); ++it )
             {
                 const BFFVariable ** it2 = GetMemberByName( (*it)->GetName(), srcMembers );
@@ -559,7 +423,6 @@
             }
 
             FLOG_INFO( "Concatenated <struct> variable '%s' with %u members", dstName.Get(), allMembers.GetSize() );
->>>>>>> 51a956fc
             return result;
         }
     }
