--- conflicted
+++ resolved
@@ -598,11 +598,7 @@
             // Local thread now entirely owns Job, so set state as if race
             // never happened
             job->SetDistributionState( Job::DIST_COMPLETED_LOCALLY ); // Cancellation has failed
-<<<<<<< HEAD
-        
-=======
-
->>>>>>> b693b4d1
+
         }
         else if ( ( distState == Job::DIST_COMPLETED_REMOTELY ) ||
                   ( distState == Job::DIST_RACE_WON_REMOTELY ) )
