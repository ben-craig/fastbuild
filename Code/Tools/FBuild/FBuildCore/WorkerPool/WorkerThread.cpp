--- conflicted
+++ resolved
@@ -228,10 +228,6 @@
 	const uint32_t threadIndex = WorkerThread::GetThreadIndex();
 
 	tmpFileDirectory.Format( "%score_%u%c", s_TmpRoot.Get(), threadIndex, NATIVE_SLASH );
-<<<<<<< HEAD
-
-=======
->>>>>>> 60341fdf
 }
 
 // CreateTempFile
