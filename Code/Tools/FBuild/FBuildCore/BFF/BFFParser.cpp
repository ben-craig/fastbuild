--- conflicted
+++ resolved
@@ -1983,17 +1983,12 @@
             const Array< const BFFVariable * > & srcMembers = varSrc->GetStructMembers();
             if ( concat )
             {
-<<<<<<< HEAD
-                BFFVariable *const newVar = BFFStackFrame::ConcatVars( dstName, varDst, varSrc, dstFrame );
-                FLOG_INFO( "Registered <struct> variable '%s' with %u members", dstName.Get(), (unsigned int)newVar->GetStructMembers().GetSize() );
-=======
                 BFFVariable *const newVar = BFFStackFrame::ConcatVars( dstName, varDst, varSrc, dstFrame, operatorIter );
                 if ( newVar == nullptr )
                 {
                     return false; // ConcatVars will have emitted an error
                 }
-                FLOG_INFO( "Registered <struct> variable '%s' with %u members", dstName.Get(), newVar->GetStructMembers().GetSize() );
->>>>>>> 0bce2836
+                FLOG_INFO( "Registered <struct> variable '%s' with %u members", dstName.Get(), (uint32_t)newVar->GetStructMembers().GetSize() );
             }
             else
             {
