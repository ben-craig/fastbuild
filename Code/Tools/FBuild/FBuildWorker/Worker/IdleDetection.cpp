// Worker
//------------------------------------------------------------------------------

// Includes
//------------------------------------------------------------------------------
#include "IdleDetection.h"

// Core
#include "Core/Containers/Array.h"
#include "Core/FileIO/FileStream.h"
#include "Core/Math/Conversions.h"
#include "Core/Process/Process.h"
#include "Core/Strings/AStackString.h"

// system
#if defined( __WINDOWS__ )
    #include <windows.h>
    #include <tlhelp32.h>
#endif
#if defined( __LINUX__ )
    #include <dirent.h>
    #include <stdlib.h>
    #include <sys/stat.h>
#endif

// Defines
//------------------------------------------------------------------------------
#define IDLE_DETECTION_THRESHOLD_PERCENT ( 20.0f )
#define IDLE_CHECK_DELAY_SECONDS ( 0.1f )

// CONSTRUCTOR
//------------------------------------------------------------------------------
IdleDetection::IdleDetection()
    : m_CPUUsageFASTBuild( 0.0f )
    , m_CPUUsageTotal( 0.0f )
    , m_IsIdle( false )
    , m_IdleSmoother( 0 )
    , m_ProcessesInOurHierarchy( 32, true )
    , m_LastTimeIdle( 0 )
    , m_LastTimeBusy( 0 )
{
    ProcessInfo self;
    self.m_PID = Process::GetCurrentId();
    self.m_AliveValue = 0;
    #if defined( __WINDOWS__ )
        self.m_ProcessHandle = ::GetCurrentProcess();
    #endif
    self.m_LastTime = 0;
    m_ProcessesInOurHierarchy.Append( self );
}

// DESTRUCTOR
//------------------------------------------------------------------------------
IdleDetection::~IdleDetection() = default;

// Update
//------------------------------------------------------------------------------
void IdleDetection::Update()
{
    // apply smoothing based on current "idle" state
    if ( IsIdleInternal() )
    {
        ++m_IdleSmoother;
    }
    else
    {
        m_IdleSmoother -= 2; // become non-idle more quickly than we become idle
    }
    m_IdleSmoother = Math::Clamp(m_IdleSmoother, 0, 50);

    // change state only when at extreme of either end of scale
    if ( m_IdleSmoother == 10 ) // 5 secs (called every ~500ms)
    {
        m_IsIdle = true;
    }
    if ( m_IdleSmoother == 0 )
    {
        m_IsIdle = false;
    }
}

//
//------------------------------------------------------------------------------
bool IdleDetection::IsIdleInternal()
{
    // determine total cpu time (including idle)
    uint64_t systemTime = 0;
    {
        uint64_t idleTime = 0;
        uint64_t kernTime = 0;
        uint64_t userTime = 0;
        GetSystemTotalCPUUsage( idleTime, kernTime, userTime );

        if ( m_LastTimeBusy > 0 )
        {
            uint64_t idleTimeDelta = (idleTime - m_LastTimeIdle);
            uint64_t usedTimeDelta = ( ( userTime + kernTime ) - m_LastTimeBusy );
            systemTime = (idleTimeDelta + usedTimeDelta);
            m_CPUUsageTotal = (float)((double)usedTimeDelta / (double)systemTime) * 100.0f;
        }
        m_LastTimeIdle = ( idleTime );
        m_LastTimeBusy = ( userTime + kernTime );
    }

    // if the total CPU time is below the idle theshold, we don't need to
    // check to know acurately what the cpu use of FASTBuild is
    if ( m_CPUUsageTotal < IDLE_DETECTION_THRESHOLD_PERCENT )
    {
        return true;
    }

    // reduce check frequency
    if (m_Timer.GetElapsed() > IDLE_CHECK_DELAY_SECONDS )
    {
        // iterate all processes
        UpdateProcessList();

        // accumulate cpu usage for processes we care about
        if (systemTime) // skip first update
        {
            float totalPerc(0.0f);

            for ( ProcessInfo & pi : m_ProcessesInOurHierarchy)
            {
                uint64_t kernTime = 0;
                uint64_t userTime = 0;
                GetProcessTime( pi, kernTime, userTime );

                const uint64_t totalTime = (userTime + kernTime);
                const uint64_t lastTime = pi.m_LastTime;
                if (lastTime != 0) // ignore first update
                {
                    const uint64_t timeSpent = (totalTime - lastTime);
                    float perc = (float)((double)timeSpent / (double)systemTime) * 100.0f;
                    totalPerc += perc;
                }
                pi.m_LastTime = totalTime;
            }

            m_CPUUsageFASTBuild = totalPerc;
        }

        m_Timer.Start();
    }

    return ( ( m_CPUUsageTotal - m_CPUUsageFASTBuild ) < IDLE_DETECTION_THRESHOLD_PERCENT );
}

// GetSystemTotalCPUUsage
//------------------------------------------------------------------------------
/*static*/ void IdleDetection::GetSystemTotalCPUUsage( uint64_t & outIdleTime,
                                                       uint64_t & outKernTime,
                                                       uint64_t & outUserTime )
{
    #if defined( __WINDOWS__ )
        FILETIME ftIdle, ftKern, ftUser;
        VERIFY(::GetSystemTimes(&ftIdle, &ftKern, &ftUser));
        outIdleTime = ((uint64_t)ftIdle.dwHighDateTime << 32) | (uint64_t)ftIdle.dwLowDateTime;
        outKernTime = ((uint64_t)ftKern.dwHighDateTime << 32) | (uint64_t)ftKern.dwLowDateTime;
        outUserTime = ((uint64_t)ftUser.dwHighDateTime << 32) | (uint64_t)ftUser.dwLowDateTime;
        outKernTime -= outIdleTime; // Kern time includes Idle, but we don't want that
    #elif defined( __OSX__ )
<<<<<<< HEAD
        // TODO:OSX Implement GetSystemTotalCPUUsage 
=======
        // TODO:OSX Implement GetSystemTotalCPUUsage
>>>>>>> b693b4d1
        outIdleTime = 0;
        outKernTime = 0;
        outUserTime = 0;
    #elif defined( __LINUX__ )
        // Read first line of /proc/stat
        AStackString< 1024 > procStat;
        VERIFY( GetProcessInfoString( "/proc/stat", procStat ) ); // Should never fail

        // First line should be system totals
        if ( procStat.BeginsWithI( "cpu" ) )
        {
            Array< uint32_t > values( 10, true );
            const char * pos = procStat.Get() + 4; // skip "cpu "
            for (;;)
            {
<<<<<<< HEAD
                char * end; 
=======
                char * end;
>>>>>>> b693b4d1
                values.Append( strtoul( pos, &end, 10 ) );
                pos = end;
                if ( pos == procStat.GetEnd() )
                {
                    break;
                }
            }
            if ( values.GetSize() > 3 )
            {
                // 0+1 = user/nice time, 2 = kernel time
                outUserTime = values[ 0 ] + values[ 1 ];
                outKernTime = values[ 2 ];
<<<<<<< HEAD
                // idle is all times minus user/nice/kernel 
=======
                // idle is all times minus user/nice/kernel
>>>>>>> b693b4d1
                outIdleTime = 0;
                for ( const uint32_t v : values )
                {
                    outIdleTime += v;
                }
                outIdleTime -= outUserTime;
<<<<<<< HEAD
                outIdleTime -= outKernTime;                
=======
                outIdleTime -= outKernTime;
>>>>>>> b693b4d1
                return;
            }
        }
        ASSERT( false && "Unexpected /proc/stat format" );
    #endif
}

// GetProcessTime
//------------------------------------------------------------------------------
/*static*/ void IdleDetection::GetProcessTime( const ProcessInfo & pi, uint64_t & outKernTime, uint64_t & outUserTime )
{
    #if defined( __WINDOWS__ )
        FILETIME ftProcKern, ftProcUser, ftUnused;
        if ( ::GetProcessTimes( pi.m_ProcessHandle,
                                &ftUnused,      // creation time
                                &ftUnused,      // exit time
                                &ftProcKern,    // kernel time
                                &ftProcUser ) ) // user time
<<<<<<< HEAD
        {
            outKernTime = ( (uint64_t)ftProcKern.dwHighDateTime << 32 ) | (uint64_t)ftProcKern.dwLowDateTime;
            outUserTime = ( (uint64_t)ftProcUser.dwHighDateTime << 32 ) | (uint64_t)ftProcUser.dwLowDateTime;
        }
        else
        {
            // Process no longer exists
            outKernTime = 0;
            outUserTime = 0;
        }
    #elif defined( __OSX__ )
        // TODO:OSX Implement GetProcecessTime 
        (void)pi;
        outKernTime = 0;
        outUserTime = 0;
    #elif defined( __LINUX__ )
        // Read first line of /proc/<pid>/stat for the process
        AStackString< 1024 > processInfo;
        if ( GetProcessInfoString( AStackString<>().Format( "/proc/%u/stat", pi.m_PID ).Get(), 
                                   processInfo ) )
        {
=======
        {
            outKernTime = ( (uint64_t)ftProcKern.dwHighDateTime << 32 ) | (uint64_t)ftProcKern.dwLowDateTime;
            outUserTime = ( (uint64_t)ftProcUser.dwHighDateTime << 32 ) | (uint64_t)ftProcUser.dwLowDateTime;
        }
        else
        {
            // Process no longer exists
            outKernTime = 0;
            outUserTime = 0;
        }
    #elif defined( __OSX__ )
        // TODO:OSX Implement GetProcecessTime
        (void)pi;
        outKernTime = 0;
        outUserTime = 0;
    #elif defined( __LINUX__ )
        // Read first line of /proc/<pid>/stat for the process
        AStackString< 1024 > processInfo;
        if ( GetProcessInfoString( AStackString<>().Format( "/proc/%u/stat", pi.m_PID ).Get(),
                                   processInfo ) )
        {
>>>>>>> b693b4d1
            Array< AString > tokens( 32, true );
            processInfo.Tokenize( tokens, ' ' );
            if ( tokens.GetSize() >= 15 )
            {
                // Item index 13 and 14 (0-based) are the utime and stime
                outUserTime = strtoul( tokens[ 13 ].Get(), nullptr, 10 );
                outKernTime = strtoul( tokens[ 14 ].Get(), nullptr, 10 );
                return;
            }
            else
            {
                // Something is terribly wrong
                ASSERT( false && "Unexpected '/proc/<pid>/stat' format" );
            }
        }
<<<<<<< HEAD
        
        // Process may have exited, so handle that gracefully        
        outKernTime = 0;
        outUserTime = 0;
    #endif
}

=======

        // Process may have exited, so handle that gracefully
        outKernTime = 0;
        outUserTime = 0;
    #endif
}

>>>>>>> b693b4d1
// UpdateProcessList
//------------------------------------------------------------------------------
void IdleDetection::UpdateProcessList()
{
    // Mark processes we've seen so we can prune them when they terminate
    static uint32_t sAliveValue = 0;
    sAliveValue++;
<<<<<<< HEAD

    #if defined( __WINDOWS__ )
        HANDLE hSnapShot = ::CreateToolhelp32Snapshot( TH32CS_SNAPPROCESS, 0 );
        if ( hSnapShot == INVALID_HANDLE_VALUE )
        {
            return;
        }

=======

    #if defined( __WINDOWS__ )
        HANDLE hSnapShot = ::CreateToolhelp32Snapshot( TH32CS_SNAPPROCESS, 0 );
        if ( hSnapShot == INVALID_HANDLE_VALUE )
        {
            return;
        }

>>>>>>> b693b4d1
        PROCESSENTRY32 thProcessInfo;
        memset( &thProcessInfo, 0, sizeof(PROCESSENTRY32) );
        thProcessInfo.dwSize = sizeof(PROCESSENTRY32);
        while ( Process32Next( hSnapShot, &thProcessInfo ) != FALSE )
        {
            const uint32_t parentPID = thProcessInfo.th32ParentProcessID;

            // is process a child of one we care about?
            if ( m_ProcessesInOurHierarchy.Find( parentPID ) )
            {
                const uint32_t pid = thProcessInfo.th32ProcessID;
                ProcessInfo * info = m_ProcessesInOurHierarchy.Find( pid );
                if ( info )
                {
                    // an existing process that is still alive
                    info->m_AliveValue = sAliveValue; // still active
                }
                else
                {
                    // a new process
                    void * handle = OpenProcess( PROCESS_ALL_ACCESS, TRUE, pid );
                    if ( handle )
                    {
                        // track new process
                        ProcessInfo newProcess;
                        newProcess.m_PID = pid;
                        newProcess.m_ProcessHandle = handle;
                        newProcess.m_AliveValue = sAliveValue;
                        newProcess.m_LastTime = 0;
                        m_ProcessesInOurHierarchy.Append( newProcess );
                    }
                    else
                    {
                        // gracefully handle failure to open proces
                        // maybe it closed before we got to it
                    }
                }
            }
        }
        CloseHandle( hSnapShot );
    #elif defined( __OSX__ )
<<<<<<< HEAD
        // TODO:OSX Implement FindNewProcesses 
=======
        // TODO:OSX Implement FindNewProcesses
>>>>>>> b693b4d1
    #elif defined( __LINUX__ )
        // Each process has a directory in /proc/
        // The name of the dir is the pid
        AStackString<> path( "/proc/" );
        DIR * dir = opendir( path.Get() );
        ASSERT( dir ); // This should never fail
        if ( dir )
        {
            for ( ;; )
            {
                dirent * entry = readdir( dir );
                if ( entry == nullptr )
                {
                    break; // no more entries
                }
<<<<<<< HEAD

                bool isDir = ( entry->d_type == DT_DIR );

                // Not all filesystems have support for returning the file type in
                // d_type and applications must properly handle a return of DT_UNKNOWN.
                if ( entry->d_type == DT_UNKNOWN )
                {
                    path.SetLength( 6 ); // truncate to /proc/
                    path += entry->d_name;
    
                    struct stat info;
                    VERIFY( stat( path.Get(), &info ) == 0 );
                    isDir = S_ISDIR( info.st_mode );
                }

                // Is this a directory?
                if ( isDir == false )
                {
                    continue;
                }

                // Determine if this is a PID
                const char * pos = entry->d_name;
                for (;;)
                {
                    const char c = *pos;
                    if ( ( c >= '0' ) && ( c <= '9' ) )
                    {
                        ++pos;
                    }
                    else
                    {
                        break;
                    }
                }
                if ( pos == entry->d_name )
                {
                    // Not a PID
                    continue;
                }
                
                // Filename is PID
                const uint32_t pid = strtoul( entry->d_name, nullptr, 10 );
                
                // Read the first line of /proc/<pid>/stat for the process
                AStackString< 1024 > processInfo;
                if ( GetProcessInfoString( AStackString<>().Format( "/proc/%u/stat", pid ).Get(), 
                                           processInfo ) == false )
                {
                    continue; // Process might have exited
=======

                bool isDir = ( entry->d_type == DT_DIR );

                // Not all filesystems have support for returning the file type in
                // d_type and applications must properly handle a return of DT_UNKNOWN.
                if ( entry->d_type == DT_UNKNOWN )
                {
                    path.SetLength( 6 ); // truncate to /proc/
                    path += entry->d_name;

                    struct stat info;
                    VERIFY( stat( path.Get(), &info ) == 0 );
                    isDir = S_ISDIR( info.st_mode );
                }

                // Is this a directory?
                if ( isDir == false )
                {
                    continue;
                }

                // Determine if this is a PID
                const char * pos = entry->d_name;
                for (;;)
                {
                    const char c = *pos;
                    if ( ( c >= '0' ) && ( c <= '9' ) )
                    {
                        ++pos;
                    }
                    else
                    {
                        break;
                    }
                }
                if ( pos == entry->d_name )
                {
                    // Not a PID
                    continue;
                }

                // Filename is PID
                const uint32_t pid = strtoul( entry->d_name, nullptr, 10 );

                // Read the first line of /proc/<pid>/stat for the process
                AStackString< 1024 > processInfo;
                if ( GetProcessInfoString( AStackString<>().Format( "/proc/%u/stat", pid ).Get(),
                                           processInfo ) == false )
                {
                    continue; // Process might have exited
                }

                // Item index 3 (0-based) is the parent PID
                Array< AString > tokens( 32, true );
                processInfo.Tokenize( tokens, ' ' );
                const uint32_t parentPID = strtoul( tokens[ 3 ].Get(), nullptr, 10 );

                // is process a child of one we care about?
                if ( m_ProcessesInOurHierarchy.Find( parentPID ) )
                {
                    ASSERT( pid == strtoul( tokens[ 0 ].Get(), nullptr, 10 ) ); // Item index 0 (0-based) is the PID

                    // Are we already tracking this process?
                    ProcessInfo * info = m_ProcessesInOurHierarchy.Find( pid );
                    if ( info )
                    {
                        // an existing process that is still alive
                        info->m_AliveValue = sAliveValue; // still active
                    }
                    else
                    {
                        // track new process
                        ProcessInfo newProcess;
                        newProcess.m_PID = pid;
                        newProcess.m_AliveValue = sAliveValue;
                        newProcess.m_LastTime = 0;
                        m_ProcessesInOurHierarchy.Append( newProcess );
                    }
>>>>>>> b693b4d1
                }
                
                // Item index 3 (0-based) is the parent PID
                Array< AString > tokens( 32, true );
                processInfo.Tokenize( tokens, ' ' );
                const uint32_t parentPID = strtoul( tokens[ 3 ].Get(), nullptr, 10 );
                
                // is process a child of one we care about?
                if ( m_ProcessesInOurHierarchy.Find( parentPID ) )
                {
                    ASSERT( pid == strtoul( tokens[ 0 ].Get(), nullptr, 10 ) ); // Item index 0 (0-based) is the PID
                    
                    // Are we already tracking this process?
                    ProcessInfo * info = m_ProcessesInOurHierarchy.Find( pid );
                    if ( info )
                    {
                        // an existing process that is still alive
                        info->m_AliveValue = sAliveValue; // still active
                    }
                    else
                    {
                        // track new process
                        ProcessInfo newProcess;
                        newProcess.m_PID = pid;
                        newProcess.m_AliveValue = sAliveValue;
                        newProcess.m_LastTime = 0;
                        m_ProcessesInOurHierarchy.Append( newProcess );
                    }
                }                
            }
            closedir( dir );
        }
    #endif

    // prune dead processes
    {
        // never prune first process (this process)
        const size_t numProcesses = m_ProcessesInOurHierarchy.GetSize();
        for ( size_t i = (numProcesses - 1); i > 0; --i )
        {
            if ( m_ProcessesInOurHierarchy[i].m_AliveValue != sAliveValue )
            {
                // dead process
                #if defined( __WINDOWS__ )
                    CloseHandle( m_ProcessesInOurHierarchy[ i ].m_ProcessHandle );
                #endif
                m_ProcessesInOurHierarchy.EraseIndex( i );
            }
        }
    }
}

// GetProcessInfoString
//------------------------------------------------------------------------------
#if defined( __LINUX__ )
    /*static*/ bool IdleDetection::GetProcessInfoString( const char * fileName,
                                                         AStackString< 1024 > & outProcessInfoString )
    {
        // Open the file
        FileStream f;
        if ( f.Open( fileName, FileStream::READ_ONLY ) == false )
        {
            return false;
        }
<<<<<<< HEAD
        
=======

>>>>>>> b693b4d1
        // Try to read 1KiB
        outProcessInfoString.SetLength( 1024 );
        const uint32_t len = f.ReadBuffer( outProcessInfoString.Get(), outProcessInfoString.GetLength() );
        outProcessInfoString.SetLength( len );
<<<<<<< HEAD
        
        // Truncate to the first line 
=======

        // Truncate to the first line
>>>>>>> b693b4d1
        const char * lineEnd = outProcessInfoString.Find( '\n' );
        if ( lineEnd )
        {
            outProcessInfoString.SetLength( lineEnd - outProcessInfoString.Get() );
            return true;
        }
<<<<<<< HEAD
        
        // Line was too long or there was some other problem
        ASSERT( false && "Unexpected proc file size"); 
=======

        // Line was too long or there was some other problem
        ASSERT( false && "Unexpected proc file size");
>>>>>>> b693b4d1
        outProcessInfoString.Clear();
        return false;
    }
#endif
<<<<<<< HEAD
        
=======

>>>>>>> b693b4d1
//------------------------------------------------------------------------------<|MERGE_RESOLUTION|>--- conflicted
+++ resolved
@@ -160,11 +160,7 @@
         outUserTime = ((uint64_t)ftUser.dwHighDateTime << 32) | (uint64_t)ftUser.dwLowDateTime;
         outKernTime -= outIdleTime; // Kern time includes Idle, but we don't want that
     #elif defined( __OSX__ )
-<<<<<<< HEAD
-        // TODO:OSX Implement GetSystemTotalCPUUsage 
-=======
         // TODO:OSX Implement GetSystemTotalCPUUsage
->>>>>>> b693b4d1
         outIdleTime = 0;
         outKernTime = 0;
         outUserTime = 0;
@@ -180,11 +176,7 @@
             const char * pos = procStat.Get() + 4; // skip "cpu "
             for (;;)
             {
-<<<<<<< HEAD
-                char * end; 
-=======
                 char * end;
->>>>>>> b693b4d1
                 values.Append( strtoul( pos, &end, 10 ) );
                 pos = end;
                 if ( pos == procStat.GetEnd() )
@@ -197,22 +189,14 @@
                 // 0+1 = user/nice time, 2 = kernel time
                 outUserTime = values[ 0 ] + values[ 1 ];
                 outKernTime = values[ 2 ];
-<<<<<<< HEAD
-                // idle is all times minus user/nice/kernel 
-=======
                 // idle is all times minus user/nice/kernel
->>>>>>> b693b4d1
                 outIdleTime = 0;
                 for ( const uint32_t v : values )
                 {
                     outIdleTime += v;
                 }
                 outIdleTime -= outUserTime;
-<<<<<<< HEAD
-                outIdleTime -= outKernTime;                
-=======
                 outIdleTime -= outKernTime;
->>>>>>> b693b4d1
                 return;
             }
         }
@@ -231,29 +215,6 @@
                                 &ftUnused,      // exit time
                                 &ftProcKern,    // kernel time
                                 &ftProcUser ) ) // user time
-<<<<<<< HEAD
-        {
-            outKernTime = ( (uint64_t)ftProcKern.dwHighDateTime << 32 ) | (uint64_t)ftProcKern.dwLowDateTime;
-            outUserTime = ( (uint64_t)ftProcUser.dwHighDateTime << 32 ) | (uint64_t)ftProcUser.dwLowDateTime;
-        }
-        else
-        {
-            // Process no longer exists
-            outKernTime = 0;
-            outUserTime = 0;
-        }
-    #elif defined( __OSX__ )
-        // TODO:OSX Implement GetProcecessTime 
-        (void)pi;
-        outKernTime = 0;
-        outUserTime = 0;
-    #elif defined( __LINUX__ )
-        // Read first line of /proc/<pid>/stat for the process
-        AStackString< 1024 > processInfo;
-        if ( GetProcessInfoString( AStackString<>().Format( "/proc/%u/stat", pi.m_PID ).Get(), 
-                                   processInfo ) )
-        {
-=======
         {
             outKernTime = ( (uint64_t)ftProcKern.dwHighDateTime << 32 ) | (uint64_t)ftProcKern.dwLowDateTime;
             outUserTime = ( (uint64_t)ftProcUser.dwHighDateTime << 32 ) | (uint64_t)ftProcUser.dwLowDateTime;
@@ -275,7 +236,6 @@
         if ( GetProcessInfoString( AStackString<>().Format( "/proc/%u/stat", pi.m_PID ).Get(),
                                    processInfo ) )
         {
->>>>>>> b693b4d1
             Array< AString > tokens( 32, true );
             processInfo.Tokenize( tokens, ' ' );
             if ( tokens.GetSize() >= 15 )
@@ -291,15 +251,6 @@
                 ASSERT( false && "Unexpected '/proc/<pid>/stat' format" );
             }
         }
-<<<<<<< HEAD
-        
-        // Process may have exited, so handle that gracefully        
-        outKernTime = 0;
-        outUserTime = 0;
-    #endif
-}
-
-=======
 
         // Process may have exited, so handle that gracefully
         outKernTime = 0;
@@ -307,7 +258,6 @@
     #endif
 }
 
->>>>>>> b693b4d1
 // UpdateProcessList
 //------------------------------------------------------------------------------
 void IdleDetection::UpdateProcessList()
@@ -315,7 +265,6 @@
     // Mark processes we've seen so we can prune them when they terminate
     static uint32_t sAliveValue = 0;
     sAliveValue++;
-<<<<<<< HEAD
 
     #if defined( __WINDOWS__ )
         HANDLE hSnapShot = ::CreateToolhelp32Snapshot( TH32CS_SNAPPROCESS, 0 );
@@ -324,16 +273,6 @@
             return;
         }
 
-=======
-
-    #if defined( __WINDOWS__ )
-        HANDLE hSnapShot = ::CreateToolhelp32Snapshot( TH32CS_SNAPPROCESS, 0 );
-        if ( hSnapShot == INVALID_HANDLE_VALUE )
-        {
-            return;
-        }
-
->>>>>>> b693b4d1
         PROCESSENTRY32 thProcessInfo;
         memset( &thProcessInfo, 0, sizeof(PROCESSENTRY32) );
         thProcessInfo.dwSize = sizeof(PROCESSENTRY32);
@@ -375,11 +314,7 @@
         }
         CloseHandle( hSnapShot );
     #elif defined( __OSX__ )
-<<<<<<< HEAD
-        // TODO:OSX Implement FindNewProcesses 
-=======
         // TODO:OSX Implement FindNewProcesses
->>>>>>> b693b4d1
     #elif defined( __LINUX__ )
         // Each process has a directory in /proc/
         // The name of the dir is the pid
@@ -395,58 +330,6 @@
                 {
                     break; // no more entries
                 }
-<<<<<<< HEAD
-
-                bool isDir = ( entry->d_type == DT_DIR );
-
-                // Not all filesystems have support for returning the file type in
-                // d_type and applications must properly handle a return of DT_UNKNOWN.
-                if ( entry->d_type == DT_UNKNOWN )
-                {
-                    path.SetLength( 6 ); // truncate to /proc/
-                    path += entry->d_name;
-    
-                    struct stat info;
-                    VERIFY( stat( path.Get(), &info ) == 0 );
-                    isDir = S_ISDIR( info.st_mode );
-                }
-
-                // Is this a directory?
-                if ( isDir == false )
-                {
-                    continue;
-                }
-
-                // Determine if this is a PID
-                const char * pos = entry->d_name;
-                for (;;)
-                {
-                    const char c = *pos;
-                    if ( ( c >= '0' ) && ( c <= '9' ) )
-                    {
-                        ++pos;
-                    }
-                    else
-                    {
-                        break;
-                    }
-                }
-                if ( pos == entry->d_name )
-                {
-                    // Not a PID
-                    continue;
-                }
-                
-                // Filename is PID
-                const uint32_t pid = strtoul( entry->d_name, nullptr, 10 );
-                
-                // Read the first line of /proc/<pid>/stat for the process
-                AStackString< 1024 > processInfo;
-                if ( GetProcessInfoString( AStackString<>().Format( "/proc/%u/stat", pid ).Get(), 
-                                           processInfo ) == false )
-                {
-                    continue; // Process might have exited
-=======
 
                 bool isDir = ( entry->d_type == DT_DIR );
 
@@ -525,36 +408,7 @@
                         newProcess.m_LastTime = 0;
                         m_ProcessesInOurHierarchy.Append( newProcess );
                     }
->>>>>>> b693b4d1
-                }
-                
-                // Item index 3 (0-based) is the parent PID
-                Array< AString > tokens( 32, true );
-                processInfo.Tokenize( tokens, ' ' );
-                const uint32_t parentPID = strtoul( tokens[ 3 ].Get(), nullptr, 10 );
-                
-                // is process a child of one we care about?
-                if ( m_ProcessesInOurHierarchy.Find( parentPID ) )
-                {
-                    ASSERT( pid == strtoul( tokens[ 0 ].Get(), nullptr, 10 ) ); // Item index 0 (0-based) is the PID
-                    
-                    // Are we already tracking this process?
-                    ProcessInfo * info = m_ProcessesInOurHierarchy.Find( pid );
-                    if ( info )
-                    {
-                        // an existing process that is still alive
-                        info->m_AliveValue = sAliveValue; // still active
-                    }
-                    else
-                    {
-                        // track new process
-                        ProcessInfo newProcess;
-                        newProcess.m_PID = pid;
-                        newProcess.m_AliveValue = sAliveValue;
-                        newProcess.m_LastTime = 0;
-                        m_ProcessesInOurHierarchy.Append( newProcess );
-                    }
-                }                
+                }
             }
             closedir( dir );
         }
@@ -590,44 +444,25 @@
         {
             return false;
         }
-<<<<<<< HEAD
-        
-=======
-
->>>>>>> b693b4d1
+
         // Try to read 1KiB
         outProcessInfoString.SetLength( 1024 );
         const uint32_t len = f.ReadBuffer( outProcessInfoString.Get(), outProcessInfoString.GetLength() );
         outProcessInfoString.SetLength( len );
-<<<<<<< HEAD
-        
-        // Truncate to the first line 
-=======
 
         // Truncate to the first line
->>>>>>> b693b4d1
         const char * lineEnd = outProcessInfoString.Find( '\n' );
         if ( lineEnd )
         {
             outProcessInfoString.SetLength( lineEnd - outProcessInfoString.Get() );
             return true;
         }
-<<<<<<< HEAD
-        
-        // Line was too long or there was some other problem
-        ASSERT( false && "Unexpected proc file size"); 
-=======
 
         // Line was too long or there was some other problem
         ASSERT( false && "Unexpected proc file size");
->>>>>>> b693b4d1
         outProcessInfoString.Clear();
         return false;
     }
 #endif
-<<<<<<< HEAD
-        
-=======
-
->>>>>>> b693b4d1
+
 //------------------------------------------------------------------------------