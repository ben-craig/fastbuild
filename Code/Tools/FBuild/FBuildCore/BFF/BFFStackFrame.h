--- conflicted
+++ resolved
@@ -45,17 +45,10 @@
 	static void SetVar( const BFFVariable * var, BFFStackFrame * frame = nullptr );
 
     // set from two existing variable
-<<<<<<< HEAD
-    static BFFVariable * ConcatVars(const AString & name,
-                                    const BFFVariable * lhs,
-                                    const BFFVariable * rhs,
-                                    BFFStackFrame * frame = nullptr );
-=======
     static BFFVariable * ConcatVars( const AString & name,
                                      const BFFVariable * lhs,
                                      const BFFVariable * rhs,
                                      BFFStackFrame * frame = nullptr );
->>>>>>> 51a956fc
 
 	// get a variable (caller passes complete name indicating type (user vs system))
 	static const BFFVariable * GetVar( const char * name );
@@ -79,11 +72,7 @@
 									  BFFVariable::VarType type ) const;
 	BFFVariable * GetVarMutableNoRecurse( const AString & name );
 
-<<<<<<< HEAD
-    void CreateOrReplaceVarMutableNoRecurse( BFFVariable *var );
-=======
     void CreateOrReplaceVarMutableNoRecurse( BFFVariable * var );
->>>>>>> 51a956fc
 
 	// variables at current scope
 	Array< BFFVariable * > m_Variables;
