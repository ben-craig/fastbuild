--- conflicted
+++ resolved
@@ -15,8 +15,6 @@
 
 
 <div class='newsitemheader'>
-<<<<<<< HEAD
-=======
     v0.93&nbsp;<font color='#bbbbbb'>(13-Mar-2017)</font>
 </div>
 <div class='newsitembody'>
@@ -59,7 +57,6 @@
 </div>
 
 <div class='newsitemheader'>
->>>>>>> 17af15d7
     v0.92&nbsp;<font color='#bbbbbb'>(27-Nov-2016)</font>
 </div>
 <div class='newsitembody'>
@@ -99,10 +96,7 @@
         <li>An invalid .Target in an XCode configuration will now fail during bff parsing</li>
 	</ul>
 </div>
-<<<<<<< HEAD
-
-=======
->>>>>>> 17af15d7
+
 
 <div class='newsitemheader'>
     v0.91&nbsp;<font color='#bbbbbb'>(25-Aug-2016)</font>
