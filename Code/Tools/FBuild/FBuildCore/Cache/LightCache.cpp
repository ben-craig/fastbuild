// LightCache
//------------------------------------------------------------------------------

// Includes
//------------------------------------------------------------------------------
#include "LightCache.h"

// FBuildCore
#include "Tools/FBuild/FBuildCore/Graph/NodeGraph.h"
#include "Tools/FBuild/FBuildCore/Graph/ObjectNode.h"
#include "Tools/FBuild/FBuildCore/Helpers/ProjectGeneratorBase.h"
#include "Tools/FBuild/FBuildCore/FLog.h"

// Core
#include "Core/FileIO/FileIO.h"
#include "Core/FileIO/FileStream.h"
#include "Core/FileIO/PathUtils.h"
#include "Core/Math/xxHash.h"
#include "Core/Process/Mutex.h"
#include "Core/Profile/Profile.h"
#include "Core/Strings/AStackString.h"

// Include Type
//------------------------------------------------------------------------------
enum class IncludeType : uint8_t
{
    ANGLE,      // #include <file.h>
    QUOTE,      // #include "file.h"
    MACRO,      // #include MACRO_H
};

// IncludedFile
//------------------------------------------------------------------------------
class IncludedFile
{
public:
    class Include
    {
    public:
        Include( const AString & include, IncludeType type )
            : m_Include( include )
            , m_Type( type )
        {}

        AString                     m_Include;
        IncludeType                 m_Type;
    };

    uint64_t                        m_FileNameHash;
    AString                         m_FileName;
    bool                            m_Exists;
    uint64_t                        m_ContentHash;
    Array< Include >                m_Includes;

    inline bool operator == ( const AString & fileName ) const      { return ( m_FileName == fileName ); }
    inline bool operator == ( const IncludedFile & other ) const    { return ( ( m_FileNameHash == other.m_FileNameHash ) && ( m_FileName == other.m_FileName ) ); }
    inline bool operator <  ( const IncludedFile & other ) const    { return ( m_FileName < other.m_FileName ); }
};

<<<<<<< HEAD
#define LIGHTCACHE_DEFAULT_BUCKET_SIZE 1024
class IncludedFileHashSet
{
public:
    IncludedFileHashSet( const IncludedFileHashSet & ) = delete;
    IncludedFileHashSet &operator=( const IncludedFileHashSet & ) = delete;
    ~IncludedFileHashSet()
    {
        Destruct();
    }
    IncludedFileHashSet()
    {
        m_Buckets.SetSize( LIGHTCACHE_DEFAULT_BUCKET_SIZE );
        for( auto &elt : m_Buckets )
        {
            elt = nullptr;
        }
    }
    const IncludedFile *Find( const AString & fileName, uint64_t fileNameHash )
    {
        IncludedFile ** location = InternalFind( fileName, fileNameHash );
        if( location && *location )
        {
           return *location;
        }
        return nullptr;
    }

    // If two threads find the same include simultaneously, we delete the new
    // one and return the old one.
    const IncludedFile * Insert( IncludedFile *item )
    {
        if( m_Buckets.GetSize() / 2 <= m_Elts )
        {
            size_t newSize = (
                m_Buckets.GetSize() < LIGHTCACHE_DEFAULT_BUCKET_SIZE) ?
                    LIGHTCACHE_DEFAULT_BUCKET_SIZE :
                    ( m_Buckets.GetSize() * 2 );
            Grow( newSize );
        }
        IncludedFile ** location = InternalFind( item->m_FileName, item->m_FileNameHash );
        ASSERT( location != nullptr );

        if( *location != nullptr )
        {
            // A race between multiple threads got us a duplicate item.
            // delete the new one
            FDELETE item;
            return *location;
        }

        ++m_Elts;
        *location = item;
        return *location;
    }
    void Destruct()
    {
        for ( IncludedFile * file : m_Buckets )
        {
            FDELETE file;
        }
        m_Buckets.Destruct();
        m_Elts = 0;
    }

private:
    IncludedFile **InternalFind( const AString & fileName, uint64_t fileNameHash )
    {
        if( m_Buckets.IsEmpty() )
           return nullptr;
        size_t probe_count = 1;
        size_t startIdx = fileNameHash & ( m_Buckets.GetSize() - 1 );
        IncludedFile **bucket = &m_Buckets[ startIdx ];
        while( *bucket != nullptr )
        {
            if( (*bucket)->m_FileNameHash == fileNameHash && **bucket == fileName )
            {
                return bucket;
            }
            bucket = Next( m_Buckets, startIdx, probe_count );
        }
        ASSERT( *bucket == nullptr );
        return bucket;
    }

    static IncludedFile **Next( Array< IncludedFile * > &buckets,
                                  size_t startIdx,
                                  size_t &probe_count)
    {
        size_t curIdx = startIdx + probe_count * probe_count; //quadratic probing
        curIdx &= ( buckets.GetSize() - 1 );
        ++probe_count;
        return &buckets[ curIdx ];
    }
    void Grow( size_t elts )
    {
        Array< IncludedFile * > dest{ elts, true };
        dest.SetSize( elts );
        for( auto &elt : dest )
        {
            elt = nullptr;
        }

        // populate dest with the elements in m_Buckets.  Rely on uniqueness
        // in source to avoid comparing in dest
        for( IncludedFile *elt : m_Buckets )
        {
            if( elt == nullptr )
               continue;
            size_t probe_count = 1;
            size_t startIdx = elt->m_FileNameHash & ( dest.GetSize() - 1 );
            IncludedFile **bucket = &dest[ startIdx ];
            while( *bucket != nullptr )
            {
                bucket = Next( dest, startIdx, probe_count );
            }
            ASSERT( *bucket == nullptr );
            *bucket = elt;
        }
        m_Buckets.Swap( dest );
    }

    // m_Buckets must always be a size that is a power of 2
    Array< IncludedFile * > m_Buckets{ LIGHTCACHE_DEFAULT_BUCKET_SIZE, true };
    size_t m_Elts = 0;
=======
// IncludeDefine
//------------------------------------------------------------------------------
class IncludeDefine
{
public:
    IncludeDefine( const AString & macro, const AString & include, IncludeType type )
        : m_Macro( macro )
        , m_Include( include )
        , m_Type( type )
    {}

    AString                         m_Macro;
    AString                         m_Include;
    IncludeType                     m_Type;
>>>>>>> 0080914f
};

// IncludedFileBucket
//------------------------------------------------------------------------------
class IncludedFileBucket
{
public:
    IncludedFileBucket()
        : m_Mutex()
    {}
    void Destruct()
    {
        m_HashSet.Destruct();
    }
    Mutex                   m_Mutex;
    IncludedFileHashSet     m_HashSet;
};
// using a power of two number of buckets.  64 top level buckets should be a
// reasonable tradeoff between size and contention
#define LIGHTCACHE_NUM_BUCKET_BITS 6
#define LIGHTCACHE_NUM_BUCKETS ( 1ULL << LIGHTCACHE_NUM_BUCKET_BITS )
#define LIGHTCACHE_BUCKET_MASK_BASE ( LIGHTCACHE_NUM_BUCKETS - 1ULL )
// use upper bits for bucket selection, as lower bits get used in the hash set
#define LIGHTCACHE_HASH_TO_BUCKET(hash) ( (( hash ) >> ( 64ULL - LIGHTCACHE_NUM_BUCKET_BITS )) & LIGHTCACHE_BUCKET_MASK_BASE )
static IncludedFileBucket g_AllIncludedFiles[ LIGHTCACHE_NUM_BUCKETS ];

// CONSTRUCTOR
//------------------------------------------------------------------------------
LightCache::LightCache()
    : m_IncludePaths( 32, true )
    , m_AllIncludedFiles( 2048, true )
    , m_IncludeStack( 32, true )
    , m_ProblemParsing( false )
{
}

// DESTRUCTOR
//------------------------------------------------------------------------------
LightCache::~LightCache()
{
    for ( const IncludeDefine * def : m_IncludeDefines )
    {
        FDELETE def;
    }
}

// Hash
//------------------------------------------------------------------------------
bool LightCache::Hash( ObjectNode * node,
                       const AString & compilerArgs,
                       uint64_t & outSourceHash,
                       Array< AString > & outIncludes )
{
    PROFILE_FUNCTION

    ProjectGeneratorBase::ExtractIntellisenseOptions( compilerArgs,
                                                      "-I",
                                                      "/I",
                                                      m_IncludePaths,
                                                      false,    //escapeQuotes,
                                                      false );  //keepFullOption

    // Ensure all includes are slash terminated
    for ( AString & includePath : m_IncludePaths )
    {
        if ( includePath.EndsWith( NATIVE_SLASH ) || includePath.EndsWith( OTHER_SLASH ) )
        {
            continue;
        }
        includePath += NATIVE_SLASH;
    }

    const AString & rootFileName = node->GetSourceFile()->GetName();
    ProcessInclude( rootFileName, IncludeType::QUOTE );

    // Handle missing root file
    if ( m_AllIncludedFiles.IsEmpty() )
    {
        // TODO: Error
        outSourceHash = 0;
        return false;
    }

    // Was there a problem during parsing? (Some construct we don't know how to handle for example)
    if ( m_ProblemParsing )
    {
        outSourceHash = 0;
        return false;
    }

    // Create final hash and return includes
    const size_t numIncludes = m_AllIncludedFiles.GetSize();
    Array< uint64_t > hashes( numIncludes * 2, false );
    outIncludes.SetCapacity( numIncludes );
    for ( const IncludedFile * file : m_AllIncludedFiles )
    {
        hashes.Append( file->m_FileNameHash ); // Filename can change compilation result
        hashes.Append( file->m_ContentHash );
        outIncludes.Append( file->m_FileName );
    }
    outSourceHash = xxHash::Calc64( hashes.Begin(), hashes.GetSize() * sizeof( uint64_t ) );

    return true;
}

// ClearCachedFiles
//------------------------------------------------------------------------------
/*static*/ void LightCache::ClearCachedFiles()
{
    for ( IncludedFileBucket & bucket : g_AllIncludedFiles )
    {
        bucket.Destruct();
    }
}

// Parse
//------------------------------------------------------------------------------
void LightCache::Parse( IncludedFile * file, FileStream & f )
{
    ASSERT( f.IsOpen() );

    // Read all contents
    const uint64_t fileSize = f.GetFileSize();
    AString fileContents;
    fileContents.SetLength( (uint32_t)fileSize );
    if ( f.Read( fileContents.Get(), (size_t)fileSize ) != fileSize )
    {
        m_ProblemParsing = true;
        return;
    }
    f.Close();


    // Store hash of file
    file->m_ContentHash = xxHash::Calc64( fileContents );

    const char * pos = fileContents.Get();
    for (;;)
    {
        // skip leading whitespace
        SkipWhitespace( pos );
        if ( *pos == 0 )
        {
            break;
        }

        // did we hit the end of a line?
        if ( IsAtEndOfLine( pos ) )
        {
            // line is entirely whitepace
            SkipLineEnd( pos );
            continue;
        }

        const char c = *pos;

        // Is this a directive?
        if ( c == '#' )
        {
            if ( ParseDirective( *file, pos ) == false )
            {
                m_ProblemParsing = true;
                return;
            }
        }

        // block comment?
        if ( ( c == '/' ) && ( pos[ 1 ] == '*' ) )
        {
            SkipCommentBlock( pos );
        }

        // Advance to next line
        SkipToEndOfLine( pos );
        SkipLineEnd( pos );
    }
}

// ParseDirective
//------------------------------------------------------------------------------
bool LightCache::ParseDirective( IncludedFile & file, const char * & pos )
{
    // Skip '#' and whitespace
    ASSERT( *pos == '#' );
    pos++;
    SkipWhitespace( pos );

    // Handle directives we understand and care about
    if ( AString::StrNCmp( pos, "include", 7 ) == 0 )
    {
        return ParseDirective_Include( file, pos );
    }
    if ( AString::StrNCmp( pos, "define", 6 ) == 0 )
    {
        return ParseDirective_Define( file, pos );
    }
    else if ( AString::StrNCmp( pos, "import", 6 ) == 0 )
    {
        return ParseDirective_Import( file, pos );
    }

    // A directive we ignore
    return true;
}

// ParseDirective_Include
//------------------------------------------------------------------------------
bool LightCache::ParseDirective_Include( IncludedFile & file, const char * & pos )
{
    // skip "include" and whitespace
    ASSERT( AString::StrNCmp( pos, "include", 7 ) == 0 );
    pos += 7;
    SkipWhitespace( pos );

    // Get include string
    AStackString<> include;
    IncludeType includeType;
    if ( ( *pos == '"' ) || ( *pos == '<' ) )
    {
        // Looks like a normal include
        if ( ParseIncludeString( pos, include, includeType ) == false )
        {
            // We encountered an include we can't handle (using a macro for the path for example)
            return false;
        }

        file.m_Includes.Append( IncludedFile::Include{ include, includeType } );
        return true;
    }

    // Not a normal include - perhaps this is a macro?
    AStackString<> macroName;
    if ( ParseMacroName( pos, macroName ) == false )
    {
        return false; // We saw an unexpected sequence after the #include
    }

    // Store the macro include which will be resolved later
    file.m_Includes.Append( IncludedFile::Include{ macroName, IncludeType::MACRO } );
    return true;
}

// ParseDirective_Define
//------------------------------------------------------------------------------
bool LightCache::ParseDirective_Define( IncludedFile & /*file*/, const char * & pos )
{
    // skip "include" and whitespace
    ASSERT( AString::StrNCmp( pos, "define", 6 ) == 0 );
    pos += 6;
    SkipWhitespace( pos );

    // Get macro name
    AStackString<> macroName;
    if ( ParseMacroName( pos, macroName ) == false )
    {
        return false; // Unexpected macro form - we don't know how to handle this
    }

    SkipWhitespace( pos );

    // Is this defining an include path?
    AStackString<> include;
    IncludeType includeType;
    if ( ParseIncludeString( pos, include, includeType ) == false )
    {
        // Not an include - this isn't an error. We just don't care about this macro
        return true;
    }

    // Take not of the macro and the path it defines
    m_IncludeDefines.Append( FNEW( IncludeDefine( macroName, include, includeType ) ) );

    return true;
}

// ParseDirective_Import
//------------------------------------------------------------------------------
bool LightCache::ParseDirective_Import( IncludedFile & /*file*/, const char * & /*pos*/ )
{
    // We encountered an import directive, we can't handle them.
    return false;
}

// SkipCommentBlock
//------------------------------------------------------------------------------
void LightCache::SkipCommentBlock( const char * & pos )
{
    // Skip opening /*
    ASSERT( ( pos[ 0 ] == '/' ) && ( pos[ 1 ] == '*' ) );

    // Skip to closing*/
    for (;;)
    {
        const char thisChar = *pos;

        // end of data?
        if ( thisChar == 0 )
        {
            break;
        }

        // end of comment block?
        if ( ( thisChar == '*' ) && ( pos[ 1 ] == '/' ) )
        {
            pos +=2;
            break;
        }

        // part of comment
        ++pos;
    }
}

// ParseIncludeString
//------------------------------------------------------------------------------
bool LightCache::ParseIncludeString( const char * & pos,
                                     AString & outIncludePath,
                                     IncludeType & outIncludeType )
{
    // Does it start with a " or <
    if ( ( *pos != '"' ) && ( *pos != '<' ) )
    {
        // Not a valid include string
        return false;
    }

    outIncludeType = ( *pos == '<' ) ? IncludeType::ANGLE : IncludeType::QUOTE;

    const char * includeStart = ( pos + 1 );
    if ( SkipToEndOfQuotedString( pos ) == false )
    {
        return false;
    }
    const char * includeEnd = ( pos - 1 );
    outIncludePath.Assign( includeStart, includeEnd );
    return true;
}

// ParseMacroName
//------------------------------------------------------------------------------
bool LightCache::ParseMacroName( const char * & pos, AString & outMacroName )
{
    // Get macro name
    const char * macroNameStart = pos;
    char c = *macroNameStart;
    // Check for valid identifier start
    if ( !( ( c >= 'a' ) && ( c <= 'z' ) ) &&
         !( ( c >= 'A' ) && ( c <= 'Z' ) ) &&
         !( c == '_' ) )
    {
        return false; // Not a valid macro name so ignore it
    }
    ++pos;

    // Find end of macro name
    const char * macroNameEnd;
    for ( ;; )
    {
        c = *pos;
        if ( ( ( c >= 'a' ) && ( c <= 'z' ) ) ||
                ( ( c >= 'A' ) && ( c <= 'Z' ) ) ||
                ( ( c >= '0' ) && ( c <= '9' ) ) || 
                ( c == '_' ) )
        {
            ++pos;
            continue;
        }
        macroNameEnd = pos;
        break;
    }
    outMacroName.Assign( macroNameStart, macroNameEnd );
    return true;
}

// ProcessInclude
//------------------------------------------------------------------------------
void LightCache::ProcessInclude( const AString & include, IncludeType type )
{
    bool cyclic = false;
    const IncludedFile * file = nullptr;

    // Handle full paths
    if ( PathUtils::IsFullPath( include ) )
    {
        file = ProcessIncludeFromFullPath( include, cyclic );
    }
    else
    {
        // #include MACRO_H
        if ( type == IncludeType::MACRO )
        {

            // Find macro - expand each possible value
            for ( const IncludeDefine * def : m_IncludeDefines )
            {
                if ( def->m_Macro == include )
                {
                    ProcessInclude( def->m_Include, def->m_Type );
                }
            }
            return;
        }

        // From MSDN: http://msdn.microsoft.com/en-us/library/36k2cdd4.aspx

        if ( type == IncludeType::ANGLE )
        {
            // #include <file.h>

            // 1. Along the path that's specified by each /I compiler option.
            file = ProcessIncludeFromIncludePath( include, cyclic );

            // 2. When compiling occurs on the command line, along the paths that are specified by the INCLUDE environment variable.
            //if ( file == nullptr )
            //{
            //    ASSERT( false ); // TODO: Implement
            //}
        }
        else if ( type == IncludeType::QUOTE )
        {
            // #include "file.h"

            // 1. In the same directory as the file that contains the #include statement.
            // 2. In the directories of the currently opened include files, in the reverse order in which they were opened. The search begins in the directory of the parent include file and continues upward through the directories of any grandparent include files.
            file = ProcessIncludeFromIncludeStack( include, cyclic );

            // 3. Along the path that's specified by each /I compiler option.
            if ( file == nullptr )
            {
                file = ProcessIncludeFromIncludePath( include, cyclic );
            }

            // 4. Along the paths that are specified by the INCLUDE environment variable.
            //if ( file == nullptr )
            //{
            //    ASSERT( false ); // TODO: Implement
            //}
        }
    }

    if ( file == nullptr )
    {
        // Include not found. This is ok because:
        // a) The file might not be needed. If the include is within an inactive part of the file
        //    such as a comment or ifdef'd for example. If compilation succeeds, the file should
        //    not be part of our dependencies anyway, so this is ok.
        // b) The files is genuinely missing, in which case compilation will fail. If compilation
        //    fails then we won't bake the dependencies with the missing file, so this is ok.
        return;
    }

    // Avoid recursing into files we've already seen
    if ( cyclic )
    {
        return;
    }

    // Have we already seen this file before?
    if ( m_AllIncludedFiles.FindDeref( *file ) )
    {
        return;
    }

    // Take note of this included file
    m_AllIncludedFiles.Append( file );

    // Recurse
    m_IncludeStack.Append( file );
    for ( const IncludedFile::Include & inc : file->m_Includes )
    {
        ProcessInclude( inc.m_Include, inc.m_Type );
    }
    m_IncludeStack.Pop();
}

// ProcessIncludeFromFullPath
//------------------------------------------------------------------------------
const IncludedFile * LightCache::ProcessIncludeFromFullPath( const AString & include, bool & outCyclic )
{
    outCyclic = false;

    // Handle cyclic includes
    const IncludedFile ** found = m_IncludeStack.FindDeref( include );
    if ( found )
    {
        outCyclic = true;
        return *found;
    }

    const IncludedFile * file = FileExists( include );
    ASSERT( file );
    return file;
}

// ProcessIncludeFromIncludeStack
//------------------------------------------------------------------------------
const IncludedFile * LightCache::ProcessIncludeFromIncludeStack( const AString & include, bool & outCyclic )
{
    outCyclic = false;

    const int32_t stackSize = (int32_t)m_IncludeStack.GetSize();
    for ( int32_t i = ( stackSize - 1 ); i >= 0; --i )
    {
        AStackString<> possibleIncludePath( m_IncludeStack[ (size_t)i ]->m_FileName );
        const char * lastFwdSlash = possibleIncludePath.FindLast( '/' );
        const char * lastBackSlash = possibleIncludePath.FindLast( '\\' );
        const char * lastSlash = ( lastFwdSlash > lastBackSlash ) ? lastFwdSlash : lastBackSlash;
        ASSERT( lastSlash ); // it's a full path, so it must have a slash

        // truncate to slash (keep slash)
        possibleIncludePath.SetLength( (uint32_t)( lastSlash - possibleIncludePath.Get() ) + 1 );

        possibleIncludePath += include;

        NodeGraph::CleanPath( possibleIncludePath );

        // Handle cyclic includes
        const IncludedFile ** found = m_IncludeStack.FindDeref( possibleIncludePath );
        if ( found )
        {
            outCyclic = true;
            return *found;
        }

        const IncludedFile * file = FileExists( possibleIncludePath );
        ASSERT( file );
        if ( file->m_Exists )
        {
            return file;
        }

        // Try the next level of include stack
        // TODO: Could optimize out extra checks if path is the same
    }

    return nullptr; // not found
}

// ProcessIncludeFromIncludePath
//------------------------------------------------------------------------------
const IncludedFile * LightCache::ProcessIncludeFromIncludePath( const AString & include, bool & outCyclic )
{
    outCyclic = false;

    AStackString<> possibleIncludePath;
    for ( const AString & includePath : m_IncludePaths )
    {
        possibleIncludePath = includePath;
        possibleIncludePath += include;

        NodeGraph::CleanPath( possibleIncludePath );

        // Handle cyclic includes
        if ( m_IncludeStack.FindDeref( possibleIncludePath ) )
        {
            outCyclic = true;
            return nullptr;
        }

        const IncludedFile * file = FileExists( possibleIncludePath );
        ASSERT( file );
        if ( file->m_Exists )
        {
            return file;
        }

        // Try the next include path...
    }

    return nullptr; // not found
}

// FileExists
//------------------------------------------------------------------------------
const IncludedFile * LightCache::FileExists( const AString & fileName )
{
    const uint64_t fileNameHash = xxHash::Calc64( fileName );
    const uint64_t bucketIndex = LIGHTCACHE_HASH_TO_BUCKET( fileNameHash );
    IncludedFileBucket & bucket = g_AllIncludedFiles[ bucketIndex ];
    // Retrieve from shared cache
    {
        MutexHolder mh( bucket.m_Mutex );
        const IncludedFile * location = bucket.m_HashSet.Find( fileName, fileNameHash );
        if ( location )
        {
            return location; // File previously handled so we can re-use the result
        }
    }

    // A newly seen file
    IncludedFile * newFile = FNEW( IncludedFile() );
    const IncludedFile * retval = nullptr;
    newFile->m_FileNameHash = fileNameHash;
    newFile->m_FileName = fileName;
    newFile->m_Exists = false;
    newFile->m_ContentHash = 0;

    // Try to open the new file
    FileStream f;
    if ( f.Open( fileName.Get() ) == false )
    {
        {
            // Store to shared cache
            MutexHolder mh( bucket.m_Mutex );
            retval = bucket.m_HashSet.Insert( newFile );
        }
        return retval;
    }

    // File exists - parse it
    newFile->m_Exists = true;
    Parse( newFile, f );

    {
        // Store to shared cache
        MutexHolder mh( bucket.m_Mutex );
        retval = bucket.m_HashSet.Insert( newFile );
    }

    return retval;
}

// SkipWhitepspace
//------------------------------------------------------------------------------
void LightCache::SkipWhitespace( const char * & pos ) const
{
    for (;;)
    {
        const char c = *pos;
        if ( ( c == ' ' ) || ( c == '\t' ) )
        {
            pos++;
            continue;
        }
        break;
    }
}

// IsAtEndOfLine
//------------------------------------------------------------------------------
bool LightCache::IsAtEndOfLine( const char * pos ) const
{
    const char c = *pos;
    return ( ( c == '\r' ) || ( c== '\n' ) );
}

// SkipLineEnd
//------------------------------------------------------------------------------
void LightCache::SkipLineEnd( const char * & pos ) const
{
    while ( IsAtEndOfLine( pos ) )
    {
        ++pos;
        continue;
    }
}

// SkipToEndOfLine
//------------------------------------------------------------------------------
void LightCache::SkipToEndOfLine( const char * & pos ) const
{
    for ( ;; )
    {
        const char c = *pos;
        if ( ( c != '\r' ) && ( c != '\n' ) && ( c != '\000' ) )
        {
            ++pos;
            continue;
        }
        break;
    }
}

// SkipToEndOfQuotedString
//------------------------------------------------------------------------------
bool LightCache::SkipToEndOfQuotedString( const char * & pos ) const
{
    // Skip opening char
    const char c = *pos;
    ASSERT( ( c == '"' ) || ( c == '<' ) );
    ++pos;

    // Determing expected end char
    const char endChar = ( c == '"' ) ? '"' : '>';

    // Find end char
    for ( ;; )
    {
        // Found it?
        if ( *pos == endChar )
        {
            ++pos;
            return true; // Found
        }

        // End of line?
        if ( ( *pos == '\r' ) || ( *pos == '\n' ) )
        {
            return false;
        }

        // Hit end of buffer?
        if ( *pos == 0 )
        {
            return false;
        }

        // Keep searching
        ++pos;
    }
}

//------------------------------------------------------------------------------<|MERGE_RESOLUTION|>--- conflicted
+++ resolved
@@ -57,13 +57,12 @@
     inline bool operator <  ( const IncludedFile & other ) const    { return ( m_FileName < other.m_FileName ); }
 };
 
-<<<<<<< HEAD
 #define LIGHTCACHE_DEFAULT_BUCKET_SIZE 1024
 class IncludedFileHashSet
 {
 public:
     IncludedFileHashSet( const IncludedFileHashSet & ) = delete;
-    IncludedFileHashSet &operator=( const IncludedFileHashSet & ) = delete;
+    IncludedFileHashSet & operator=( const IncludedFileHashSet & ) = delete;
     ~IncludedFileHashSet()
     {
         Destruct();
@@ -71,7 +70,7 @@
     IncludedFileHashSet()
     {
         m_Buckets.SetSize( LIGHTCACHE_DEFAULT_BUCKET_SIZE );
-        for( auto &elt : m_Buckets )
+        for ( auto & elt : m_Buckets )
         {
             elt = nullptr;
         }
@@ -79,7 +78,7 @@
     const IncludedFile *Find( const AString & fileName, uint64_t fileNameHash )
     {
         IncludedFile ** location = InternalFind( fileName, fileNameHash );
-        if( location && *location )
+        if ( location && *location )
         {
            return *location;
         }
@@ -90,7 +89,7 @@
     // one and return the old one.
     const IncludedFile * Insert( IncludedFile *item )
     {
-        if( m_Buckets.GetSize() / 2 <= m_Elts )
+        if ( m_Buckets.GetSize() / 2 <= m_Elts )
         {
             size_t newSize = (
                 m_Buckets.GetSize() < LIGHTCACHE_DEFAULT_BUCKET_SIZE) ?
@@ -101,7 +100,7 @@
         IncludedFile ** location = InternalFind( item->m_FileName, item->m_FileNameHash );
         ASSERT( location != nullptr );
 
-        if( *location != nullptr )
+        if ( *location != nullptr )
         {
             // A race between multiple threads got us a duplicate item.
             // delete the new one
@@ -126,14 +125,16 @@
 private:
     IncludedFile **InternalFind( const AString & fileName, uint64_t fileNameHash )
     {
-        if( m_Buckets.IsEmpty() )
-           return nullptr;
+        if ( m_Buckets.IsEmpty() )
+        {
+            return nullptr;
+        }
         size_t probe_count = 1;
         size_t startIdx = fileNameHash & ( m_Buckets.GetSize() - 1 );
-        IncludedFile **bucket = &m_Buckets[ startIdx ];
-        while( *bucket != nullptr )
-        {
-            if( (*bucket)->m_FileNameHash == fileNameHash && **bucket == fileName )
+        IncludedFile ** bucket = &m_Buckets[ startIdx ];
+        while ( *bucket != nullptr )
+        {
+            if ( ( (*bucket)->m_FileNameHash == fileNameHash ) && ( **bucket == fileName ) )
             {
                 return bucket;
             }
@@ -143,9 +144,9 @@
         return bucket;
     }
 
-    static IncludedFile **Next( Array< IncludedFile * > &buckets,
-                                  size_t startIdx,
-                                  size_t &probe_count)
+    static IncludedFile ** Next( Array< IncludedFile * > &buckets,
+                                 size_t startIdx,
+                                 size_t & probe_count )
     {
         size_t curIdx = startIdx + probe_count * probe_count; //quadratic probing
         curIdx &= ( buckets.GetSize() - 1 );
@@ -154,23 +155,25 @@
     }
     void Grow( size_t elts )
     {
-        Array< IncludedFile * > dest{ elts, true };
+        Array< IncludedFile * > dest( elts, true );
         dest.SetSize( elts );
-        for( auto &elt : dest )
+        for ( auto & elt : dest )
         {
             elt = nullptr;
         }
 
         // populate dest with the elements in m_Buckets.  Rely on uniqueness
         // in source to avoid comparing in dest
-        for( IncludedFile *elt : m_Buckets )
-        {
-            if( elt == nullptr )
-               continue;
+        for ( IncludedFile *elt : m_Buckets )
+        {
+            if ( elt == nullptr )
+            {
+                continue;
+            }
             size_t probe_count = 1;
             size_t startIdx = elt->m_FileNameHash & ( dest.GetSize() - 1 );
             IncludedFile **bucket = &dest[ startIdx ];
-            while( *bucket != nullptr )
+            while ( *bucket != nullptr )
             {
                 bucket = Next( dest, startIdx, probe_count );
             }
@@ -183,7 +186,8 @@
     // m_Buckets must always be a size that is a power of 2
     Array< IncludedFile * > m_Buckets{ LIGHTCACHE_DEFAULT_BUCKET_SIZE, true };
     size_t m_Elts = 0;
-=======
+};
+
 // IncludeDefine
 //------------------------------------------------------------------------------
 class IncludeDefine
@@ -198,7 +202,6 @@
     AString                         m_Macro;
     AString                         m_Include;
     IncludeType                     m_Type;
->>>>>>> 0080914f
 };
 
 // IncludedFileBucket
