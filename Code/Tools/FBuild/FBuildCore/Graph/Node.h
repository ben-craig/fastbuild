// Node.h - base interface for dependency graph nodes
//------------------------------------------------------------------------------
#pragma once
#ifndef FBUILD_GRAPH_NODE_H
#define FBUILD_GRAPH_NODE_H

// Includes
//------------------------------------------------------------------------------
// FBuild
#include "Tools/FBuild/FBuildCore/Graph/Dependencies.h"

// Core
#include "Core/Containers/Array.h"
#include "Core/Reflection/Object.h"
#include "Core/Strings/AString.h"

// Forward Declarations
//------------------------------------------------------------------------------
class IOStream;
class CompilerNode;
class FileNode;
class IMetaData;
class Job;

// Defines
//------------------------------------------------------------------------------
#define INVALID_NODE_INDEX ( (uint32_t)0xFFFFFFFF )

// Load/SaveMacros
//------------------------------------------------------------------------------
#define NODE_SAVE( member ) stream.Write( member );
#define NODE_SAVE_DEPS( depsArray )	depsArray.Save( stream );
#define NODE_SAVE_NODE( node ) Node::SaveNode( stream, node );

#define NODE_LOAD( type, member ) type member; if ( stream.Read( member ) == false ) { return nullptr; }
#define NODE_LOAD_DEPS( initialCapacity, depsArray ) \
	Dependencies depsArray( initialCapacity, true ); \
	if ( depsArray.Load( stream ) == false ) { return nullptr; }
#define NODE_LOAD_NODE( type, node ) \
	type * node = nullptr; \
	if ( Node::LoadNode( stream, node ) == false ) { return nullptr; }

// Enable reflection system refactor work in progress
//------------------------------------------------------------------------------
//#define USE_NODE_REFLECTION

// Custom MetaData
//------------------------------------------------------------------------------
IMetaData & MetaName( const char * name );

// FBuild
//------------------------------------------------------------------------------
class Node : public Object
{
	REFLECT_DECLARE( Node )
public:
	enum Type
	{
		PROXY_NODE			= 0,
		COPY_NODE			= 1,
		DIRECTORY_LIST_NODE	= 2,
		EXEC_NODE			= 3,
		FILE_NODE			= 4,
		LIBRARY_NODE		= 5,
		OBJECT_NODE			= 6,
		ALIAS_NODE			= 7,
		EXE_NODE			= 8,
		UNITY_NODE			= 9,
		CS_NODE				= 10,
		TEST_NODE			= 11,
		COMPILER_NODE		= 12,
		DLL_NODE			= 13,
		VCXPROJECT_NODE		= 14,
		OBJECT_LIST_NODE	= 15,
		COPY_DIR_NODE		= 16,
		SLN_NODE 			= 17,
		REMOVE_DIR_NODE		= 18,
<<<<<<< HEAD

=======
		XCODEPROJECT_NODE   = 19,
>>>>>>> 3fbe1545
		// Make sure you update 's_NodeTypeNames' in the cpp
		NUM_NODE_TYPES		// leave this last
	};

	enum ControlFlag
	{
		FLAG_NONE					= 0x00,
		FLAG_TRIVIAL_BUILD			= 0x01,	// DoBuild is performed locally in main thread
		FLAG_NO_DELETE_ON_FAIL		= 0x02, // Don't delete output file on failure (for Test etc)
	};

	enum StatsFlag
	{
		STATS_PROCESSED		= 0x01, // node was processed during the build
		STATS_BUILT			= 0x02,	// node needed building, and was built
		STATS_CACHE_HIT		= 0x04, // needed building, was cacheable & was retrieved from the cache
		STATS_CACHE_MISS	= 0x08, // needed building, was cacheable, but wasn't in cache
		STATS_CACHE_STORE	= 0x10, // needed building, was cacheable & was stored to the cache
		STATS_BUILT_REMOTE  = 0x20, // node was built remotely
		STATS_FAILED		= 0x40, // node needed building, but failed
		STATS_REPORT_PROCESSED	= 0x4000, // seen during report processing
		STATS_STATS_PROCESSED	= 0x8000 // mark during stats gathering (leave this last)
	};

	enum BuildResult
	{
		NODE_RESULT_FAILED		= 0,	// something went wrong building
		NODE_RESULT_NEED_SECOND_BUILD_PASS,	// needs build called again
		NODE_RESULT_OK,					// built ok
		NODE_RESULT_OK_CACHE			// retrieved from the cache
	};

	enum State
	{
		NOT_PROCESSED,		// no work done (either not part of this build, or waiting on static dependencies )
		PRE_DEPS_READY,		// pre-build deps processed
		STATIC_DEPS_READY,	// static dependencies are uptodate - we are ready to DoDynamicDeps
		DYNAMIC_DEPS_DONE,	// dynamic deps updated, waiting for dynamic deps to be ready
		BUILDING,			// in the queue for building
		FAILED,				// failed to build
		UP_TO_DATE,			// built, or confirmed as not needing building
	};

	explicit Node( const AString & name, Type type, uint32_t controlFlags );
	virtual ~Node();

	inline uint32_t 	   GetNameCRC() const { return m_NameCRC; }
	inline Type GetType() const { return m_Type; }
	inline const char * GetTypeName() const { return s_NodeTypeNames[ m_Type ]; }
	inline static const char * GetTypeName( Type t ) { return s_NodeTypeNames[ t ]; }
	template < class T >
	inline T * CastTo() const;

	// each node must specify if it ouputs a file
	virtual bool IsAFile() const = 0;

	inline State GetState() const { return m_State; }

	inline bool GetStatFlag( StatsFlag flag ) const { return ( ( m_StatsFlags & flag ) != 0 ); }
	inline void SetStatFlag( StatsFlag flag ) const	{ m_StatsFlags |= flag; }

	inline uint32_t GetLastBuildTime() const	{ return m_LastBuildTimeMs; }
	inline uint32_t GetProcessingTime() const	{ return m_ProcessingTime; }
	inline uint32_t GetRecursiveCost() const	{ return m_RecursiveCost; }

	inline uint32_t GetProgressAccumulator() const { return m_ProgressAccumulator; }
	inline void		SetProgressAccumulator( uint32_t p ) const { m_ProgressAccumulator = p; }

	static Node *	Load( IOStream & stream );
	static void		Save( IOStream & stream, const Node * node );

	static Node *	LoadRemote( IOStream & stream );
	static void		SaveRemote( IOStream & stream, const Node * node );

	void Serialize( IOStream & stream ) const;
	bool Deserialize( IOStream & stream );

	static bool EnsurePathExistsForFile( const AString & name );

	inline uint64_t GetStamp() const { return m_Stamp; }

	inline uint32_t GetIndex() const { return m_Index; }

	static void DumpOutput( Job * job,
							const char * data, 
							uint32_t dataSize,
							const Array< AString > * exclusions = nullptr );

	inline void		SetBuildPassTag( uint32_t pass ) const { m_BuildPassTag = pass; }
	inline uint32_t	GetBuildPassTag() const 			{ return m_BuildPassTag; }

protected:
	friend class FBuild;
	friend struct FBuildStats;
	friend class Function;
	friend class JobQueue;
	friend class JobQueueRemote;
	friend class NodeGraph;
	friend class Report;
	friend class WorkerThread;

	inline const Dependencies & GetPreBuildDependencies() const { return m_PreBuildDependencies; }
	inline const Dependencies & GetStaticDependencies() const { return m_StaticDependencies; }
	inline const Dependencies & GetDynamicDependencies() const { return m_DynamicDependencies; }

	void SetName( const AString & name );

	void ReplaceDummyName( const AString & newName );

	virtual void Save( IOStream & stream ) const = 0;
	virtual void SaveRemote( IOStream & stream ) const;

	inline uint32_t GetControlFlags() const { return m_ControlFlags; }

	inline void SetState( State state ) { m_State = state; }

	inline void SetIndex( uint32_t index ) { m_Index = index; }

	// each node must implement these core functions
	virtual bool DoDynamicDependencies( bool forceClean );
	virtual bool DetermineNeedToBuild( bool forceClean ) const;
	virtual BuildResult DoBuild( Job * job );
	virtual BuildResult DoBuild2( Job * job, bool racingRemoteJob );
	virtual bool Finalize();

	inline void		SetLastBuildTime( uint32_t ms ) { m_LastBuildTimeMs = ms; }
	inline void		AddProcessingTime( uint32_t ms ){ m_ProcessingTime += ms; }

	void SaveNode( IOStream & stream, const Node * node ) const;
	static bool LoadNode( IOStream & stream, Node * & node );
	static bool LoadNode( IOStream & stream, CompilerNode * & compilerNode );
	static bool LoadNode( IOStream & stream, FileNode * & node );

	static void FixupPathForVSIntegration( AString & line );
	static void FixupPathForVSIntegration_GCC( AString & line, const char * tag );
	static void FixupPathForVSIntegration_SNC( AString & line, const char * tag );

	static void Serialize( IOStream & stream, const void * base, const ReflectionInfo & ri );
	static void Serialize( IOStream & stream, const void * base, const ReflectedProperty & property );
	static bool Deserialize( IOStream & stream, void * base, const ReflectionInfo & ri );
	static bool Deserialize( IOStream & stream, void * base, const ReflectedProperty & property );

	State m_State;
	mutable uint32_t m_BuildPassTag; // prevent multiple recursions into the same node
	uint32_t		m_ControlFlags;
	mutable uint32_t		m_StatsFlags;
	uint64_t		m_Stamp;
	uint32_t		m_RecursiveCost;
	Type m_Type;
	Node *			m_Next; // node map linked list pointer
	uint32_t		m_NameCRC;
	uint32_t m_LastBuildTimeMs;	// time it took to do last known full build of this node
	uint32_t m_ProcessingTime;	// time spent on this node
	mutable uint32_t m_ProgressAccumulator;
	uint32_t		m_Index;

	Dependencies m_PreBuildDependencies;
	Dependencies m_StaticDependencies;
	Dependencies m_DynamicDependencies;

	static const char * const s_NodeTypeNames[];
};

//------------------------------------------------------------------------------
template < class T >
inline T * Node::CastTo() const
{
	ASSERT( T::GetTypeS() == GetType() );
	return (T *)this;
}

//------------------------------------------------------------------------------
template <>
inline FileNode * Node::CastTo< FileNode >() const
{
	ASSERT( IsAFile() );
	return (FileNode *)this;
}

//------------------------------------------------------------------------------
#endif // FBUILD_GRAPH_NODE_H<|MERGE_RESOLUTION|>--- conflicted
+++ resolved
@@ -75,11 +75,7 @@
 		COPY_DIR_NODE		= 16,
 		SLN_NODE 			= 17,
 		REMOVE_DIR_NODE		= 18,
-<<<<<<< HEAD
-
-=======
 		XCODEPROJECT_NODE   = 19,
->>>>>>> 3fbe1545
 		// Make sure you update 's_NodeTypeNames' in the cpp
 		NUM_NODE_TYPES		// leave this last
 	};
